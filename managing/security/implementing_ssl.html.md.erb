---
title:  Configuring SSL
---

You can configure SSL for authentication between members and to protect your data during
distribution. You can use SSL alone or in conjunction with the other Geode security options.
Geode SSL connections use the Java Secure Sockets Extension (JSSE) package.

## Gateway SSL Configuration

The following table lists the SSL configuration property names used to configure SSL for peer-to-peer and WAN gateway connections. Remember that if you do not define a client/server, JMX, or WAN property, then Geode uses the property value defined for peer-to-peer communication (cluster-ssl\*) or the default peer-to-peer property value if unspecified.

<a id="concept_65874F58A47C4D10B29248BBF0635BFC__table_jpw_wqr_n4"></a>

<table>
<caption><span class="tablecap">Table 2. SSL Configuration Property Names by Connection Type</span></caption>
<colgroup>
<col width="50%" />
<col width="50%" />
</colgroup>
<thead>
<tr class="header">
<th>Peer-to-Peer Connection Property
<p>(provides default value for all other connection types)</p></th>
<th>WAN Gateway Connection Property</th>
</tr>
</thead>
<tbody>
<tr class="odd">
<td>cluster-ssl-enabled</td>
<td>gateway-ssl-enabled</td>
</tr>
<tr class="even">
<td>cluster-ssl-ciphers</td>
<td>gateway-ssl-ciphers</td>
</tr>
<tr class="odd">
<td>cluster-ssl-protocols</td>
<td>gateway-ssl-protocols</td>
</tr>
<tr class="even">
<td>cluster-ssl-require-authentication</td>
<td>gateway-ssl-require-authentication</td>
</tr>
<tr class="odd">
<td>cluster-ssl-keystore-type</td>
<td>gateway-ssl-keystore-type</td>
</tr>
<tr class="even">
<td>cluster-ssl-keystore</td>
<td>gateway-ssl-keystore</td>
</tr>
<tr class="odd">
<td>cluster-ssl-keystore-password</td>
<td>gateway-ssl-keystore-password</td>
</tr>
<tr class="even">
<td>cluster-ssl-truststore</td>
<td>gateway-ssl-truststore</td>
</tr>
<tr class="odd">
<td>cluster-ssl-keystore-password</td>
<td>gateway-ssl-keystore-password</td>
</tr>
</tbody>
</table>

If you configure the above peer-to-peer SSL properties, then by default Geode uses the same SSL property values for all stream-socket communication. This includes communication between cache servers and clients, between the JMX manager and JMX clients, and between two Geode distributed systems connected by a WAN gateway.

<<<<<<< HEAD
=======
You can specify that SSL be used system-wide, or you can independently configure SSL for specific
system components.  The following list shows the system components that can be separately configured
to communicate using SSL, and the kind of communications to which each component name refers:

<dt>**cluster**</dt>
<dd>Peer-to-peer communications among members of a distributed system</dd>

<dt>**gateway**</dt>
<dd>Communication across WAN gateways from one site to another</dd>

<dt>**http**</dt>
<dd>All HTTP-based services hosted on the configured server, which can include the Developer REST API
service, the Management REST API service (used for remote cluster management) and the Pulse
monitoring tool's web-based user interface.</dd>

<dt>**jmx**</dt>
<dd>Java management extension communications, including communications with the `gfsh` utility. 
The Pulse monitoring tool uses JMX for server-side communication with a locator, but SSL
applies to this connection only if Pulse is located on an app server separate from the
locator. When Pulse and the locator are colocated, JMX communication between the two does not
involve a TCP connection, so SSL does not apply.</dd>

<dt>**locator**</dt>
<dd>Communication with and between locators</dd>

<dt>**server**</dt>
<dd>Communication between clients and servers</dd>

<dt>**all**</dt>
<dd>All of the above (use SSL system-wide)</dd>

Specifying that a component is enabled for SSL applies to the component's server-socket side and its
client-socket side.  For example, if you enable SSL for locators, then any process that communicates
with a locator must also have SSL enabled.

## <a id="ssl_configuration_properties" class="no-quick-link"></a>SSL Configuration Properties

You can use Geode configuration properties to enable or disable SSL, to identify SSL ciphers and
protocols, and to provide the location and credentials for key and trust stores.

<dt>**ssl-enabled-components**</dt>
<dd>list of components for which to enable SSL. "all" or comma-separated list of components</dd>

<dt>**ssl-require-authentication**</dt>
<dd>Requires two-way authentication, applies to all components except http. boolean - if true (the default), two-way authentication is required.</dd>

<dt>**ssl-http-require-authentication**</dt>
<dd>Requires two-way authentication for http component. boolean - if true, two-way authentication is required. Default is false (one-way authentication only).</dd>

<dt>**ssl-default-alias**</dt>
<dd>A server uses one key store to hold its SSL certificates. All components on that server can share a
single certificate, designated by the ssl-default-alias property.  If ssl-default-alias
is not specified, the first certificate in the key store acts as the default certificate.</dd>

<dt>**ssl-_component_-alias=string**</dt>
<dd>You can configure a separate certificate for any component. All certificates reside in the same key
store, but can be designated by separate aliases that incorporate the component name, using this syntax,
where _component_ is the name of a component. When a component-specific alias is specified, it
overrides the ssl-default-alias for the _component_ specified.

For example, ssl-locator-alias would specify a name for the locator component's certificate in the system key store.</dd>

<dt>**ssl-ciphers**</dt>
<dd>A comma-separated list of the valid SSL ciphers for SSL-enabled component connections. A setting of 'any'
uses any ciphers that are enabled by default in the configured JSSE provider.</dd>

<dt>**ssl-protocols**</dt>
<dd>A comma-separated list of the valid SSL-enabled component connections. A setting of 'any' uses
any protocol that is enabled by default in the configured JSSE provider.</dd>

<dt>**ssl-keystore, ssl-keystore-password**</dt>
<dd>The path to the key store and the key store password, specified as strings</dd>

<dt>**ssl-truststore, ssl-truststore-password**</dt>
<dd>The path to the trust store and the trust store password, specified as strings</dd>

### Example: secure communications throughout

To implement secure SSL communications throughout an entire distributed system, each process should
enable SSL for all components.
 
``` pre
ssl-enabled-components=all
ssl-keystore=secure/keystore.dat
ssl-keystore-password=changeit
ssl-truststore=secure/truststore.dat
ssl-truststore-password=changeit
```
 
If the key store has multiple certificates you may want to specify the alias of the one you wish to use for each process.  For instance, `ssl-default-alias=Hiroki`.


### Example: non-secure cluster communications, secure client/server

In this example, SSL is used to secure communications between the client and the server:

**Server properties**

Cluster SSL is not enabled.

``` pre
ssl-enabled-components=server,locator
ssl-server-alias=server
ssl-keystore=secure/keystore.dat
ssl-keystore-password=changeit
ssl-truststore=secure/truststore.dat
ssl-truststore-password=changeit
ssl-default-alias=Server-Cert
```

**Locator properties**

Cluster SSL is not enabled.

``` pre
ssl-enabled-components=locator
ssl-locator-alias=locator
ssl-keystore=secure/keystore.dat
ssl-keystore-password=changeit
ssl-truststore=secure/truststore.dat
ssl-truststore-password=changeit
ssl-default-alias=Locator-Cert
```
 
**Client properties**

The client's trust store must trust both locator and server certificates.

Since the client did not specify a certificate alias, SSL will use the default certificate in its key store.

``` pre
ssl-enabled-components=server,locator
ssl-keystore=secret/keystore.dat
ssl-keystore-password=changeit
ssl-truststore=secret/truststore.dat
ssl-truststore-password=changeit
```
 
## <a id="ssl_property_reference_tables" class="no-quick-link"></a>SSL Property Reference Tables

The following table lists the components you can configure to use SSL.

<span class="tablecap">Table 1. SSL-Configurable Components</span>

| Component | Communication Types                                                   |
|-----------|-----------------------------------------------------------------------|
| cluster   | Peer-to-peer communications among members of a distributed system     |
| gateway   | Communication across WAN gateways from one site to another            |
| http      | Hypertext transport protocol communication, including REST interfaces |
| jmx       | Java management extension communications, including gfsh              |
| locator   | Communication with and between locators                               |
| server    | Communication between clients and servers                             |
| all       | All of the above                                                      |

The following table lists the properties you can use to configure SSL on your Geode system.

<span class="tablecap">Table 2. SSL Configuration Properties</span>

| Property                           | Description                                                                  | Value |
|------------------------------------|------------------------------------------------------------------------------|-------|
| ssl&#8209;enabled&#8209;components | list of components for which to enable SSL | "all" or comma-separated list of components: cluster, gateway, http, jmx, locator, server |
| ssl-require-authentication         | requires two-way authentication, applies to all components except http | boolean - if true (the default), two-way authentication is required |
| ssl&#8209;http&#8209;require&#8209;authentication    | requires two-way authentication for http component | boolean - if true, two-way authentication is required. Default is false (one-way authentication only) |
| ssl-default-alias                  | default certificate name                   | string - if empty, use first certificate in key store |
| ssl-_component_-alias              | component-specific certificate name        | string - applies to specified _component_ |
| ssl-ciphers                        | list of SSL ciphers                        | comma-separated list (default "any") |
| ssl-protocols                      | list of SSL protocols                      | comma-separated list (default "any") |
| ssl-keystore                       | path to key store                           | string |
| ssl-keystore-password              | key store password                          | string |
| ssl-truststore                     | path to trust store                         | string |
| ssl-truststore-password            | trust store password                        | string |
>>>>>>> 9cc45229

## <a id="implementing_ssl__sec_ssl_impl_proc" class="no-quick-link"></a>Procedure

1.  Make sure your Java installation includes the JSSE API and familiarize yourself with its
use. For information, see the [Oracle JSSE website](http://www.oracle.com/technetwork/java/javase/tech/index-jsp-136007.html).

2.  Configure SSL as needed for each connection type:

    1.  Use locators for member discovery within the distributed systems and for client discovery of
    servers. See [Configuring Peer-to-Peer Discovery](../../topologies_and_comm/p2p_configuration/setting_up_a_p2p_system.html) and
    [Configuring a Client/Server System](../../topologies_and_comm/cs_configuration/setting_up_a_client_server_system.html#setting_up_a_client_server_system).

    2.  Configure SSL properties as necessary for different component types, using the properties
    described above. For example, to enable SSL for
    communication between clients and servers you would configure properties in the
    `gemfire.properties` file similar to:

        ``` pre
        ssl-enabled-components=server
        ssl-protocols=any
        ssl-ciphers=SSL_RSA_WITH_NULL_MD5, SSL_RSA_WITH_NULL_SHA
        ssl-keystore=/path/to/trusted.keystore
        ssl-keystore-password=password
        ssl-truststore=/path/to/trusted.keystore
        ssl-truststore-password=password
        ```

<|MERGE_RESOLUTION|>--- conflicted
+++ resolved
@@ -67,8 +67,6 @@
 
 If you configure the above peer-to-peer SSL properties, then by default Geode uses the same SSL property values for all stream-socket communication. This includes communication between cache servers and clients, between the JMX manager and JMX clients, and between two Geode distributed systems connected by a WAN gateway.
 
-<<<<<<< HEAD
-=======
 You can specify that SSL be used system-wide, or you can independently configure SSL for specific
 system components.  The following list shows the system components that can be separately configured
 to communicate using SSL, and the kind of communications to which each component name refers:
@@ -240,7 +238,6 @@
 | ssl-keystore-password              | key store password                          | string |
 | ssl-truststore                     | path to trust store                         | string |
 | ssl-truststore-password            | trust store password                        | string |
->>>>>>> 9cc45229
 
 ## <a id="implementing_ssl__sec_ssl_impl_proc" class="no-quick-link"></a>Procedure
 
