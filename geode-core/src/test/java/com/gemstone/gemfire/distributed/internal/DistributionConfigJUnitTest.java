/*
 * Licensed to the Apache Software Foundation (ASF) under one or more
 * contributor license agreements.  See the NOTICE file distributed with
 * this work for additional information regarding copyright ownership.
 * The ASF licenses this file to You under the Apache License, Version 2.0
 * (the "License"); you may not use this file except in compliance with
 * the License.  You may obtain a copy of the License at
 *
 *      http://www.apache.org/licenses/LICENSE-2.0
 *
 * Unless required by applicable law or agreed to in writing, software
 * distributed under the License is distributed on an "AS IS" BASIS,
 * WITHOUT WARRANTIES OR CONDITIONS OF ANY KIND, either express or implied.
 * See the License for the specific language governing permissions and
 * limitations under the License.
 */
package com.gemstone.gemfire.distributed.internal;

import static com.gemstone.gemfire.distributed.ConfigurationProperties.*;
import static org.assertj.core.api.Assertions.*;
import static org.junit.Assert.*;
import static org.mockito.Matchers.any;
import static org.mockito.Mockito.*;

import java.io.File;
import java.lang.reflect.Method;
import java.util.ArrayList;
import java.util.Arrays;
import java.util.HashMap;
import java.util.List;
import java.util.Map;
import java.util.Properties;

import org.apache.geode.security.templates.SamplePostProcessor;
import org.apache.geode.security.templates.SampleSecurityManager;
import org.junit.Before;
import org.junit.Test;
import org.junit.experimental.categories.Category;

import com.gemstone.gemfire.GemFireConfigException;
import com.gemstone.gemfire.InternalGemFireException;
import com.gemstone.gemfire.UnmodifiableException;
import org.apache.geode.security.SecurableComponents;
import com.gemstone.gemfire.internal.ConfigSource;
import com.gemstone.gemfire.test.junit.categories.UnitTest;

@Category(UnitTest.class)
public class DistributionConfigJUnitTest {

  private Map<Class<?>, Class<?>> classMap;

  private Map<String, ConfigAttribute> attributes;
  private Map<String, Method> setters;
  private Map<String, Method> getters;
  private Map<String, Method> checkers;
  private String[] attNames;

  private DistributionConfigImpl config;

  @Before
  public void before() {
    classMap = new HashMap<>();
    classMap.put(boolean.class, Boolean.class);
    classMap.put(byte.class, Byte.class);
    classMap.put(short.class, Short.class);
    classMap.put(char.class, Character.class);
    classMap.put(int.class, Integer.class);
    classMap.put(long.class, Long.class);
    classMap.put(float.class, Float.class);
    classMap.put(double.class, Double.class);

    attributes = DistributionConfig.attributes;
    setters = DistributionConfig.setters;
    getters = DistributionConfig.getters;
    attNames = DistributionConfig.dcValidAttributeNames;
    checkers = AbstractDistributionConfig.checkers;

    config = new DistributionConfigImpl(new Properties());
  }

  @Test
  public void testGetAttributeNames() {
    String[] attNames = AbstractDistributionConfig._getAttNames();
<<<<<<< HEAD
    assertEquals(attNames.length, 156);
=======
    assertEquals(attNames.length, 145);
>>>>>>> 5cb50091

    List boolList = new ArrayList();
    List intList = new ArrayList();
    List fileList = new ArrayList();
    List stringList = new ArrayList();
    List otherList = new ArrayList();
    for (String attName : attNames) {
      Class clazz = AbstractDistributionConfig._getAttributeType(attName);
      if (clazz.equals(Boolean.class)) {
        boolList.add(attName);
      } else if (clazz.equals(Integer.class)) {
        intList.add(attName);
      } else if (clazz.equals(String.class)) {
        stringList.add(attName);
      } else if (clazz.equals(File.class)) {
        fileList.add(attName);
      } else {
        otherList.add(attName);
      }
    }

    System.out.println("boolList: " + boolList);
    System.out.println();
    System.out.println("intList: " + intList);
    System.out.println();
    System.out.println("stringlList: " + stringList);
    System.out.println();
    System.out.println("filelList: " + fileList);
    System.out.println();
    System.out.println("otherList: " + otherList);

<<<<<<< HEAD
    //TODO - This makes no sense. One has no idea what the correct expected number of attributes are.
    assertEquals(29, boolList.size());
    assertEquals(33, intList.size());
    assertEquals(85, stringList.size());
    assertEquals(5, fileList.size());
    assertEquals(4, otherList.size());
=======
    assertEquals(boolList.size(), 30);
    assertEquals(intList.size(), 33);
    assertEquals(stringList.size(), 74);
    assertEquals(fileList.size(), 5);
    assertEquals(otherList.size(), 3);
>>>>>>> 5cb50091
  }

  @Test
  public void testAttributeDesc() {
    String[] attNames = AbstractDistributionConfig._getAttNames();
    for (String attName : attNames) {
      assertTrue("Does not contain description for attribute " + attName, AbstractDistributionConfig.dcAttDescriptions.containsKey(attName));
    }
    List<String> attList = Arrays.asList(attNames);
    for (Object attName : AbstractDistributionConfig.dcAttDescriptions.keySet()) {
      if (!attList.contains(attName)) {
        System.out.println("Has unused description for " + attName.toString());
      }
    }
  }

  @Test
  public void sameCount() {
    assertEquals(attributes.size(), setters.size());
    assertEquals(setters.size(), getters.size());
  }

  @Test
  public void everyAttrHasValidSetter() {
    for (String attr : attributes.keySet()) {
      Method setter = setters.get(attr);
      assertNotNull(attr + " should have a setter", setter);
      assertTrue(setter.getName().startsWith("set"));
      assertEquals(setter.getParameterCount(), 1);

      if (!(attr.equalsIgnoreCase(LOG_LEVEL) || attr.equalsIgnoreCase(SECURITY_LOG_LEVEL))) {
        Class clazz = attributes.get(attr).type();
        try {
          setter.invoke(mock(DistributionConfig.class), any(clazz));
        } catch (Exception e) {
          throw new RuntimeException("Error calling setter " + setter.getName(), e);
        }
      }

    }
  }

  @Test
  public void everyAttrHasValidGetter() {
    for (String attr : attributes.keySet()) {
      Method getter = getters.get(attr);
      assertNotNull(attr + " should have a getter", getter);
      assertTrue(getter.getName().startsWith("get"));
      assertEquals(getter.getParameterCount(), 0);

      if (!(attr.equalsIgnoreCase(LOG_LEVEL) || attr.equalsIgnoreCase(SECURITY_LOG_LEVEL))) {
        Class clazz = attributes.get(attr).type();
        Class returnClass = getter.getReturnType();
        if (returnClass.isPrimitive()) {
          returnClass = classMap.get(returnClass);
        }
        assertEquals(returnClass, clazz);
      }
    }
  }

  @Test
  public void everyGetterSetterSameNameSameType() {
    for (String attr : getters.keySet()) {
      Method getter = getters.get(attr);
      Method setter = setters.get(attr);
      assertNotNull("every getter should have a corresponding setter " + attr, setter);
      String setterName = setter.getName();
      String getterName = getter.getName();
      assertEquals(setterName.substring(setterName.indexOf("set") + 3), getterName.substring(getterName.indexOf("get") + 3));
      assertEquals(setter.getParameterTypes()[0], getter.getReturnType());
    }

    for (String attr : setters.keySet()) {
      Method getter = getters.get(attr);
      assertNotNull("every setter should have a corresponding getter: " + attr, getter);
    }
  }

  @Test
  public void everySetterHasAttributeDefined() {
    for (String attr : setters.keySet()) {
      ConfigAttribute configAttribute = attributes.get(attr);
      assertNotNull(attr + " should be defined a ConfigAttribute", configAttribute);
    }
  }

  @Test
  public void everyGetterHasAttributeDefined() {
    for (String attr : getters.keySet()) {
      ConfigAttribute configAttribute = attributes.get(attr);
      assertNotNull(attr + " should be defined a ConfigAttribute", configAttribute);
    }
  }

  @Test
  public void testGetAttributeObject() {
    assertEquals(config.getAttributeObject(LOG_LEVEL), "config");
    assertEquals(config.getAttributeObject(SECURITY_LOG_LEVEL), "config");
    assertEquals(config.getAttributeObject(REDUNDANCY_ZONE), "");
    assertEquals(config.getAttributeObject(ENABLE_CLUSTER_CONFIGURATION).getClass(), Boolean.class);
  }

  @Test
  public void testCheckerChecksValidAttribute() {
    for (String att : checkers.keySet()) {
      System.out.println("att = " + att);
      assertTrue(attributes.containsKey(att));
      Method checker = checkers.get(att);
      assertEquals(checker.getParameterCount(), 1);
      assertEquals("invalid checker: " + checker.getName(), checker.getReturnType(), checker.getParameterTypes()[0]);

      //TODO assert checker and setter accepts this same type of parameter
    }
  }

  @Test
  public void testDistributionConfigImplModifiable() {
    // default DistributionConfigImpl contains only 2 modifiable attributes
    List modifiables = new ArrayList<>();
    for (String attName : attNames) {
      if (config.isAttributeModifiable(attName)) {
        modifiables.add(attName);
      }
    }
    assertEquals(modifiables.size(), 2);
    assertEquals(modifiables.get(0), HTTP_SERVICE_PORT);
    assertEquals(modifiables.get(1), JMX_MANAGER_HTTP_PORT);
  }

  @Test
  public void testRuntimeConfigModifiable() {
    InternalDistributedSystem ds = mock(InternalDistributedSystem.class);
    when(ds.getOriginalConfig()).thenReturn(config);
    RuntimeDistributionConfigImpl runtime = new RuntimeDistributionConfigImpl(ds);
    List modifiables = new ArrayList<>();
    for (String attName : attNames) {
      if (runtime.isAttributeModifiable(attName)) {
        modifiables.add(attName);
      }
    }

    assertEquals(modifiables.size(), 10);
    assertEquals(modifiables.get(0), ARCHIVE_DISK_SPACE_LIMIT);
    assertEquals(modifiables.get(1), ARCHIVE_FILE_SIZE_LIMIT);
    assertEquals(modifiables.get(2), HTTP_SERVICE_PORT);
    assertEquals(modifiables.get(3), JMX_MANAGER_HTTP_PORT);
    assertEquals(modifiables.get(4), LOG_DISK_SPACE_LIMIT);
    assertEquals(modifiables.get(5), LOG_FILE_SIZE_LIMIT);
    assertEquals(modifiables.get(6), LOG_LEVEL);
    assertEquals(modifiables.get(7), STATISTIC_ARCHIVE_FILE);
    assertEquals(modifiables.get(8), STATISTIC_SAMPLE_RATE);
    assertEquals(modifiables.get(9), STATISTIC_SAMPLING_ENABLED);
  }

  @Test(expected = IllegalArgumentException.class)
  public void testSetInvalidAttributeObject() {
    config.setAttributeObject("fake attribute", "test", ConfigSource.api());
  }

  @Test(expected = UnmodifiableException.class)
  public void testSetUnmodifiableAttributeObject() {
    config.setAttributeObject(ARCHIVE_DISK_SPACE_LIMIT, 0, ConfigSource.api());
  }

  @Test
  public void testValidAttributeObject() {
    config.setAttributeObject(HTTP_SERVICE_PORT, 8080, ConfigSource.api());
    assertEquals(config.getHttpServicePort(), 8080);
  }

  @Test(expected = IllegalArgumentException.class)
  public void testOutOfRangeAttributeObject() {
    config.setAttributeObject(HTTP_SERVICE_PORT, -1, ConfigSource.api());
  }

  @Test
  public void testLogLevel() {
    config.modifiable = true;
    config.setAttribute(LOG_LEVEL, "config", ConfigSource.api());
    assertEquals(config.getLogLevel(), 700);

    config.setAttributeObject(SECURITY_LOG_LEVEL, "debug", ConfigSource.api());
    assertEquals(config.getSecurityLogLevel(), 500);
  }

  @Test
  public void testValidLocatorAddress() {
    String address = "81.240.0.1[7056]";
    config.modifiable = true;
    config.setAttributeObject(START_LOCATOR,address,ConfigSource.api());
    assertEquals(config.getStartLocator(), address);
  }

  @Test(expected = InternalGemFireException.class)
  public void testInvalidLocatorAddress() {
    String address = "bad.bad[7056]";
    config.modifiable = true;
//    config.setStartLocator(address);
    config.setAttributeObject(START_LOCATOR,address,ConfigSource.api());
  }

  @Test
  public void testAttributesAlwaysModifiable() {
    config.modifiable = false;
    assertTrue(config.isAttributeModifiable(HTTP_SERVICE_PORT));
    assertTrue(config.isAttributeModifiable(JMX_MANAGER_HTTP_PORT));

    config.modifiable = true;
    assertTrue(config.isAttributeModifiable(HTTP_SERVICE_PORT));
    assertTrue(config.isAttributeModifiable(JMX_MANAGER_HTTP_PORT));
  }

  @Test
  public void testSecurityProps() {
    Properties props = new Properties();
    props.put(SECURITY_MANAGER, SampleSecurityManager.class.getName());
    props.put(SECURITY_POST_PROCESSOR, SamplePostProcessor.class.getName());
    props.put(SECURITY_LOG_LEVEL, "config");
    // add another non-security property to verify it won't get put in the security properties
    props.put(ACK_WAIT_THRESHOLD, 2);

    DistributionConfig config = new DistributionConfigImpl(props);
    // SECURITY_ENABLED_COMPONENTS is automatically added to getSecurityProps
    assertEquals(config.getSecurityProps().size(), 4);
  }

  @Test
  public void testSecurityPropsWithNoSetter() {
    Properties props = new Properties();
    props.put(SECURITY_MANAGER, SampleSecurityManager.class.getName());
    props.put(SECURITY_POST_PROCESSOR, SamplePostProcessor.class.getName());
    props.put(SECURITY_LOG_LEVEL, "config");
    // add another non-security property to verify it won't get put in the security properties
    props.put(ACK_WAIT_THRESHOLD, 2);
    props.put("security-username", "testName");

    DistributionConfig config = new DistributionConfigImpl(props);
    // SECURITY_ENABLED_COMPONENTS is automatically added to getSecurityProps
    assertEquals(config.getSecurityProps().size(), 5);
  }

  @Test
  public void securityEnabledComponentsDefaultShouldBeAll() throws Exception {
    Properties props = new Properties();
    props.put(SECURITY_MANAGER, SampleSecurityManager.class.getName());

    DistributionConfig config = new DistributionConfigImpl(props);

    assertThat(config.getSecurityEnabledComponents()).contains(SecurableComponents.ALL);
  }

  @Test
  public void oneSecurityEnabledComponent() throws Exception {
    Properties props = new Properties();
    props.put(SECURITY_MANAGER, SampleSecurityManager.class.getName());
    props.put(SECURITY_ENABLED_COMPONENTS, SecurableComponents.JMX);

    DistributionConfig config = new DistributionConfigImpl(props);

    assertThat(config.getSecurityEnabledComponents())
      .doesNotContain(SecurableComponents.ALL)
      .doesNotContain(SecurableComponents.GATEWAY)
      .doesNotContain(SecurableComponents.SERVER)
      .doesNotContain(SecurableComponents.HTTP_SERVICE)
      .doesNotContain(SecurableComponents.CLUSTER)
      .contains(SecurableComponents.JMX);
  }

  @Test
  public void twoSecurityEnabledComponents() throws Exception {
    Properties props = new Properties();
    props.put(SECURITY_MANAGER, SampleSecurityManager.class.getName());
    props.put(SECURITY_ENABLED_COMPONENTS, SecurableComponents.JMX + "," + SecurableComponents.CLUSTER);

    DistributionConfig config = new DistributionConfigImpl(props);

    assertThat(config.getSecurityEnabledComponents())
      .doesNotContain(SecurableComponents.ALL)
      .doesNotContain(SecurableComponents.GATEWAY)
      .doesNotContain(SecurableComponents.SERVER)
      .doesNotContain(SecurableComponents.HTTP_SERVICE)
      .contains(SecurableComponents.CLUSTER)
      .contains(SecurableComponents.JMX);
  }

  @Test
  public void multipleSecurityEnabledComponents() throws Exception {
    Properties props = new Properties();
    props.put(SECURITY_MANAGER, SampleSecurityManager.class.getName());
    props.put(SECURITY_ENABLED_COMPONENTS, SecurableComponents.JMX + "," + SecurableComponents.CLUSTER+ "," + SecurableComponents.HTTP_SERVICE);

    DistributionConfig config = new DistributionConfigImpl(props);

    assertThat(config.getSecurityEnabledComponents())
      .doesNotContain(SecurableComponents.ALL)
      .doesNotContain(SecurableComponents.GATEWAY)
      .doesNotContain(SecurableComponents.SERVER)
      .contains(SecurableComponents.HTTP_SERVICE)
      .contains(SecurableComponents.CLUSTER)
      .contains(SecurableComponents.JMX);
  }

  @Test
  public void nonExistentSecurityEnabledComponentShouldThrow() throws Exception {
    Properties props = new Properties();
    props.put(SECURITY_ENABLED_COMPONENTS, "notapplicable");

    assertThatThrownBy(() -> new DistributionConfigImpl(props)).isExactlyInstanceOf(GemFireConfigException.class);
  }

  @Test
  public void testSSLEnabledComponents() {
    Properties props = new Properties();
    props.put(MCAST_PORT, "0");
    props.put(SSL_ENABLED_COMPONENTS, "all");

    DistributionConfig config = new DistributionConfigImpl(props);
  }

  @Test(expected = IllegalArgumentException.class)
  public void testSSLEnabledComponentsLegacyFail() {
    Properties props = new Properties();
    props.put(MCAST_PORT, "0");
    props.put(CLUSTER_SSL_ENABLED, "true");
    props.put(HTTP_SERVICE_SSL_ENABLED, "true");
    props.put(SSL_ENABLED_COMPONENTS, "all");

    DistributionConfig config = new DistributionConfigImpl(props);
  }
  @Test
  public void testSSLEnabledComponentsLegacyPass() {
    Properties props = new Properties();
    props.put(MCAST_PORT, "0");
    props.put(CLUSTER_SSL_ENABLED, "true");
    props.put(HTTP_SERVICE_SSL_ENABLED, "true");
    props.put(SSL_ENABLED_COMPONENTS, "");

    DistributionConfig config = new DistributionConfigImpl(props);
  }
}<|MERGE_RESOLUTION|>--- conflicted
+++ resolved
@@ -81,11 +81,7 @@
   @Test
   public void testGetAttributeNames() {
     String[] attNames = AbstractDistributionConfig._getAttNames();
-<<<<<<< HEAD
-    assertEquals(attNames.length, 156);
-=======
-    assertEquals(attNames.length, 145);
->>>>>>> 5cb50091
+    assertEquals(attNames.length, 157);
 
     List boolList = new ArrayList();
     List intList = new ArrayList();
@@ -117,20 +113,12 @@
     System.out.println();
     System.out.println("otherList: " + otherList);
 
-<<<<<<< HEAD
     //TODO - This makes no sense. One has no idea what the correct expected number of attributes are.
     assertEquals(29, boolList.size());
     assertEquals(33, intList.size());
     assertEquals(85, stringList.size());
     assertEquals(5, fileList.size());
     assertEquals(4, otherList.size());
-=======
-    assertEquals(boolList.size(), 30);
-    assertEquals(intList.size(), 33);
-    assertEquals(stringList.size(), 74);
-    assertEquals(fileList.size(), 5);
-    assertEquals(otherList.size(), 3);
->>>>>>> 5cb50091
   }
 
   @Test
