/*
 * Licensed to the Apache Software Foundation (ASF) under one or more contributor license
 * agreements. See the NOTICE file distributed with this work for additional information regarding
 * copyright ownership. The ASF licenses this file to You under the Apache License, Version 2.0 (the
 * "License"); you may not use this file except in compliance with the License. You may obtain a
 * copy of the License at
 *
 * http://www.apache.org/licenses/LICENSE-2.0
 *
 * Unless required by applicable law or agreed to in writing, software distributed under the License
 * is distributed on an "AS IS" BASIS, WITHOUT WARRANTIES OR CONDITIONS OF ANY KIND, either express
 * or implied. See the License for the specific language governing permissions and limitations under
 * the License.
 */
package org.apache.geode.distributed.internal.membership.gms.membership;

import static org.apache.geode.distributed.ConfigurationProperties.LOCATORS;
import static org.apache.geode.distributed.ConfigurationProperties.START_LOCATOR;
import static org.apache.geode.distributed.internal.membership.gms.ServiceConfig.MEMBER_REQUEST_COLLECTION_INTERVAL;
import static org.apache.geode.internal.DataSerializableFixedID.FIND_COORDINATOR_REQ;
import static org.apache.geode.internal.DataSerializableFixedID.FIND_COORDINATOR_RESP;
import static org.apache.geode.internal.DataSerializableFixedID.INSTALL_VIEW_MESSAGE;
import static org.apache.geode.internal.DataSerializableFixedID.JOIN_REQUEST;
import static org.apache.geode.internal.DataSerializableFixedID.JOIN_RESPONSE;
import static org.apache.geode.internal.DataSerializableFixedID.LEAVE_REQUEST_MESSAGE;
import static org.apache.geode.internal.DataSerializableFixedID.NETWORK_PARTITION_MESSAGE;
import static org.apache.geode.internal.DataSerializableFixedID.REMOVE_MEMBER_REQUEST;
import static org.apache.geode.internal.DataSerializableFixedID.VIEW_ACK_MESSAGE;

import java.io.IOException;
import java.net.InetSocketAddress;
import java.util.ArrayList;
import java.util.Collection;
import java.util.Collections;
import java.util.HashMap;
import java.util.HashSet;
import java.util.Iterator;
import java.util.LinkedList;
import java.util.List;
import java.util.Map;
import java.util.Objects;
import java.util.Properties;
import java.util.Set;
import java.util.TimerTask;
import java.util.concurrent.Callable;
import java.util.concurrent.ExecutorService;
import java.util.concurrent.Executors;
import java.util.concurrent.Future;
import java.util.concurrent.ThreadFactory;
import java.util.concurrent.atomic.AtomicInteger;

import org.apache.commons.lang.StringUtils;
import org.apache.logging.log4j.Logger;

import org.apache.geode.GemFireConfigException;
import org.apache.geode.SystemConnectException;
import org.apache.geode.distributed.DistributedMember;
import org.apache.geode.distributed.DistributedSystemDisconnectedException;
import org.apache.geode.distributed.Locator;
import org.apache.geode.distributed.internal.ClusterDistributionManager;
import org.apache.geode.distributed.internal.DistributionConfig;
import org.apache.geode.distributed.internal.DistributionMessage;
import org.apache.geode.distributed.internal.membership.InternalDistributedMember;
import org.apache.geode.distributed.internal.membership.NetMember;
import org.apache.geode.distributed.internal.membership.NetView;
import org.apache.geode.distributed.internal.membership.gms.GMSMember;
import org.apache.geode.distributed.internal.membership.gms.GMSUtil;
import org.apache.geode.distributed.internal.membership.gms.Services;
import org.apache.geode.distributed.internal.membership.gms.interfaces.JoinLeave;
import org.apache.geode.distributed.internal.membership.gms.interfaces.MessageHandler;
import org.apache.geode.distributed.internal.membership.gms.locator.FindCoordinatorRequest;
import org.apache.geode.distributed.internal.membership.gms.locator.FindCoordinatorResponse;
import org.apache.geode.distributed.internal.membership.gms.messages.HasMemberID;
import org.apache.geode.distributed.internal.membership.gms.messages.InstallViewMessage;
import org.apache.geode.distributed.internal.membership.gms.messages.JoinRequestMessage;
import org.apache.geode.distributed.internal.membership.gms.messages.JoinResponseMessage;
import org.apache.geode.distributed.internal.membership.gms.messages.LeaveRequestMessage;
import org.apache.geode.distributed.internal.membership.gms.messages.NetworkPartitionMessage;
import org.apache.geode.distributed.internal.membership.gms.messages.RemoveMemberMessage;
import org.apache.geode.distributed.internal.membership.gms.messages.ViewAckMessage;
import org.apache.geode.distributed.internal.tcpserver.TcpClient;
import org.apache.geode.internal.Version;
import org.apache.geode.internal.i18n.LocalizedStrings;
import org.apache.geode.security.AuthenticationRequiredException;
import org.apache.geode.security.GemFireSecurityException;

/**
 * GMSJoinLeave handles membership communication with other processes in the distributed system. It
 * replaces the JGroups channel membership services that Geode formerly used for this purpose.
 */
public class GMSJoinLeave implements JoinLeave, MessageHandler {

  public static final String BYPASS_DISCOVERY_PROPERTY =
      DistributionConfig.GEMFIRE_PREFIX + "bypass-discovery";

  /**
   * amount of time to wait for responses to FindCoordinatorRequests
   */
  private static final int DISCOVERY_TIMEOUT =
      Integer.getInteger(DistributionConfig.GEMFIRE_PREFIX + "discovery-timeout", 3000);

  /**
   * amount of time to sleep before trying to join after a failed attempt
   */
  private static final int JOIN_RETRY_SLEEP =
      Integer.getInteger(DistributionConfig.GEMFIRE_PREFIX + "join-retry-sleep", 1000);

  /**
   * time to wait for a broadcast message to be transmitted by jgroups
   */
  private static final long BROADCAST_MESSAGE_SLEEP_TIME =
      Long.getLong(DistributionConfig.GEMFIRE_PREFIX + "broadcast-message-sleep-time", 1000);

  /**
   * if the locators don't know who the coordinator is we send find-coord requests to this many
   * nodes
   */
  private static final int MAX_DISCOVERY_NODES =
      Integer.getInteger(DistributionConfig.GEMFIRE_PREFIX + "max-discovery-nodes", 30);

  /**
   * interval for broadcasting the current view to members in case they didn't get it the first time
   */
  private static final long VIEW_BROADCAST_INTERVAL =
      Long.getLong(DistributionConfig.GEMFIRE_PREFIX + "view-broadcast-interval", 60000);

  /**
   * membership logger
   */
  private static final Logger logger = Services.getLogger();
  private static final boolean ALLOW_OLD_VERSION_FOR_TESTING = Boolean
      .getBoolean(DistributionConfig.GEMFIRE_PREFIX + "allow_old_members_to_join_for_testing");

  /**
   * the view ID where I entered into membership
   */
  private int birthViewId;

  /**
   * my address
   */
  private InternalDistributedMember localAddress;

  private Services services;

  /**
   * have I connected to the distributed system?
   */
  private volatile boolean isJoined;

  /**
   * guarded by viewInstallationLock
   */
  private volatile boolean isCoordinator;

  /**
   * a synch object that guards view installation
   */
  private final Object viewInstallationLock = new Object();

  /**
   * the currently installed view. Guarded by viewInstallationLock
   */
  private volatile NetView currentView;

  /**
   * the previous view
   **/
  private volatile NetView previousView;

  /**
   * members who we have been declared dead in the current view
   */
  private final Set<InternalDistributedMember> removedMembers = new HashSet<>();

  /**
   * members who we've received a leave message from
   **/
  private final Set<InternalDistributedMember> leftMembers = new HashSet<>();

  /**
   * a new view being installed
   */
  private volatile NetView preparedView;

  /**
   * the last view that conflicted with view preparation
   */
  private NetView lastConflictingView;

  private List<HostAddress> locators;

  /**
   * a list of join/leave/crashes
   */
  private final List<DistributionMessage> viewRequests = new LinkedList<DistributionMessage>();

  /**
   * the established request collection jitter. This can be overridden for testing with
   * delayViewCreationForTest
   */
  long requestCollectionInterval = MEMBER_REQUEST_COLLECTION_INTERVAL;

  /**
   * collects the response to a join request
   */
  private final JoinResponseMessage[] joinResponse = new JoinResponseMessage[1];

  /**
   * collects responses to new views
   */
  ViewReplyProcessor viewProcessor = new ViewReplyProcessor(false);

  /**
   * collects responses to view preparation messages
   */
  ViewReplyProcessor prepareProcessor = new ViewReplyProcessor(true);

  /**
   * whether quorum checks can cause a forced-disconnect
   */
  private boolean quorumRequired = false;

  /**
   * timeout in receiving view acknowledgement
   */
  private int viewAckTimeout;

  /**
   * background thread that creates new membership views
   */
  private ViewCreator viewCreator;

  /**
   * am I shutting down?
   */
  private volatile boolean isStopping;

  /**
   * state of collected artifacts during discovery
   */
  final SearchState searchState = new SearchState();

  /**
   * a collection used to detect unit testing
   */
  Set<String> unitTesting = new HashSet<>();

  /**
   * a test hook to make this member unresponsive
   */
  private volatile boolean playingDead;

  /**
   * the view where quorum was most recently lost
   */
  NetView quorumLostView;

  static class SearchState {
    Set<InternalDistributedMember> alreadyTried = new HashSet<>();
    Set<InternalDistributedMember> registrants = new HashSet<>();
    InternalDistributedMember possibleCoordinator;
    int viewId = -100;
    int locatorsContacted = 0;
    boolean hasContactedAJoinedLocator;
    NetView view;
    final Set<FindCoordinatorResponse> responses = new HashSet<>();

    void cleanup() {
      alreadyTried.clear();
      possibleCoordinator = null;
      view = null;
      synchronized (responses) {
        responses.clear();
      }
    }

    public String toString() {
      StringBuffer sb = new StringBuffer(200);
      sb.append("SearchState(locatorsContacted=").append(locatorsContacted)
          .append("; alreadyTried=").append(alreadyTried).append("; registrants=")
          .append(registrants).append("; possibleCoordinator=").append(possibleCoordinator)
          .append("; viewId=").append(viewId).append("; hasContactedAJoinedLocator=")
          .append(hasContactedAJoinedLocator).append("; view=").append(view).append("; responses=")
          .append(responses).append(")");
      return sb.toString();
    }
  }

  Object getViewInstallationLock() {
    return viewInstallationLock;
  }

  /**
   * attempt to join the distributed system loop send a join request to a locator & get a response
   * <p>
   * If the response indicates there's no coordinator it will contain a set of members that have
   * recently contacted it. The "oldest" member is selected as the coordinator based on ID sort
   * order.
   *
   * @return true if successful, false if not
   */
  public boolean join() {

    try {
      if (Boolean.getBoolean(BYPASS_DISCOVERY_PROPERTY)) {
        synchronized (viewInstallationLock) {
          becomeCoordinator();
        }
        return true;
      }

      SearchState state = searchState;

      long locatorWaitTime = ((long) services.getConfig().getLocatorWaitTime()) * 1000L;
      long timeout = services.getConfig().getJoinTimeout();
      logger.debug("join timeout is set to {}", timeout);
      long retrySleep = JOIN_RETRY_SLEEP;
      long startTime = System.currentTimeMillis();
      long locatorGiveUpTime = startTime + locatorWaitTime;
      long giveupTime = startTime + timeout;

      for (int tries = 0; !this.isJoined && !this.isStopping; tries++) {
        logger.debug("searching for the membership coordinator");
        boolean found = findCoordinator();
        logger.debug("state after looking for membership coordinator is {}", state);
        if (found) {
          logger.debug("found possible coordinator {}", state.possibleCoordinator);
          if (localAddress.getNetMember().preferredForCoordinator()
              && state.possibleCoordinator.equals(this.localAddress)) {
            if (tries > 2 || System.currentTimeMillis() < giveupTime) {
              synchronized (viewInstallationLock) {
                becomeCoordinator();
              }
              return true;
            }
          } else {
            if (attemptToJoin()) {
              return true;
            }
            if (!state.possibleCoordinator.equals(localAddress)) {
              state.alreadyTried.add(state.possibleCoordinator);
            }
            if (System.currentTimeMillis() > giveupTime) {
              break;
            }
          }
        } else {
          long now = System.currentTimeMillis();
          if (state.locatorsContacted <= 0) {
            if (now > locatorGiveUpTime) {
              // break out of the loop and return false
              break;
            }
            tries = 0;
            giveupTime = now + timeout;
          } else if (now > giveupTime) {
            break;
          }
        }
        try {
          if (found && !state.hasContactedAJoinedLocator) {
            // if locators are restarting they may be handing out IDs from a stale view that
            // we should go through quickly. Otherwise we should sleep a bit to let failure
            // detection select a new coordinator
            if (state.possibleCoordinator.getVmViewId() < 0) {
              logger.debug("sleeping for {} before making another attempt to find the coordinator",
                  retrySleep);
              Thread.sleep(retrySleep);
            }
            // since we were given a coordinator that couldn't be used we should keep trying
            tries = 0;
            giveupTime = System.currentTimeMillis() + timeout;
          }
        } catch (InterruptedException e) {
          logger.debug("retry sleep interrupted - giving up on joining the distributed system");
          return false;
        }
      } // for

      if (!this.isJoined) {
        logger.debug("giving up attempting to join the distributed system after "
            + (System.currentTimeMillis() - startTime) + "ms");
      }

      // to preserve old behavior we need to throw a SystemConnectException if
      // unable to contact any of the locators
      if (!this.isJoined && state.hasContactedAJoinedLocator) {
        throw new SystemConnectException("Unable to join the distributed system in "
            + (System.currentTimeMillis() - startTime) + "ms");
      }

      return this.isJoined;
    } finally {
      // notify anyone waiting on the address to be completed
      if (this.isJoined) {
        synchronized (this.localAddress) {
          this.localAddress.notifyAll();
        }
      }
      searchState.cleanup();
    }
  }

  /**
   * send a join request and wait for a reply. Process the reply. This may throw a
   * SystemConnectException or an AuthenticationFailedException
   *
   * @return true if the attempt succeeded, false if it timed out
   */
  @edu.umd.cs.findbugs.annotations.SuppressWarnings(value = "WA_NOT_IN_LOOP")
  boolean attemptToJoin() {
    SearchState state = searchState;

    // send a join request to the coordinator and wait for a response
    InternalDistributedMember coord = state.possibleCoordinator;
    if (state.alreadyTried.contains(coord)) {
      logger.info("Probable coordinator is still {} - waiting for a join-response", coord);
    } else {
      logger.info("Attempting to join the distributed system through coordinator " + coord
          + " using address " + this.localAddress);
      int port = services.getHealthMonitor().getFailureDetectionPort();
      JoinRequestMessage req = new JoinRequestMessage(coord, this.localAddress,
          services.getAuthenticator().getCredentials(coord), port,
          services.getMessenger().getRequestId());
      services.getMessenger().send(req);
    }

    JoinResponseMessage response;
    try {
      response = waitForJoinResponse();
    } catch (InterruptedException e) {
      Thread.currentThread().interrupt();
      return false;
    }

    if (response == null) {
      if (!isJoined) {
        logger.debug("received no join response");
      }
      return isJoined;
    }

    logger.debug("received join response {}", response);
    joinResponse[0] = null;
    String failReason = response.getRejectionMessage();
    if (failReason != null) {
      if (failReason.contains("Rejecting the attempt of a member using an older version")
          || failReason.contains("15806")) {
        throw new SystemConnectException(failReason);
      } else if (failReason.contains("Failed to find credentials")) {
        throw new AuthenticationRequiredException(failReason);
      }
      throw new GemFireSecurityException(failReason);
    }

    // there is no way we can rech here right now
    throw new RuntimeException("Join Request Failed with response " + joinResponse[0]);
  }

  private JoinResponseMessage waitForJoinResponse() throws InterruptedException {
    JoinResponseMessage response;
    synchronized (joinResponse) {
      if (joinResponse[0] == null && !isJoined) {
        // Note that if we give up waiting but a response is on
        // the way we will get the new view and join that way.
        // See installView()
        long timeout = Math.max(services.getConfig().getMemberTimeout(),
            services.getConfig().getJoinTimeout() / 5);
        joinResponse.wait(timeout);
      }
      response = joinResponse[0];

      if (response != null && response.getCurrentView() != null && !isJoined) {
        // reset joinResponse[0]
        joinResponse[0] = null;
        // we got view here that means either we have to wait for
        NetView v = response.getCurrentView();
        InternalDistributedMember coord = v.getCoordinator();
        if (searchState.alreadyTried.contains(coord)) {
          searchState.view = response.getCurrentView();
          // we already sent join request to it..so lets wait some more time here
          // assuming we got this response immediately, so wait for same timeout here..
          long timeout = Math.max(services.getConfig().getMemberTimeout(),
              services.getConfig().getJoinTimeout() / 5);
          joinResponse.wait(timeout);
          response = joinResponse[0];
        } else {
          // try on this coordinator
          searchState.view = response.getCurrentView();
          response = null;
        }
        searchState.view = v;
      }
      if (isJoined) {
        return null;
      }
    }
    return response;
  }

  @Override
  public boolean isMemberLeaving(DistributedMember mbr) {
    if (getPendingRequestIDs(LEAVE_REQUEST_MESSAGE).contains(mbr)
        || getPendingRequestIDs(REMOVE_MEMBER_REQUEST).contains(mbr)
        || !currentView.contains(mbr)) {
      return true;
    }
    synchronized (removedMembers) {
      if (removedMembers.contains(mbr)) {
        return true;
      }
    }
    synchronized (leftMembers) {
      if (leftMembers.contains(mbr)) {
        return true;
      }
    }
    return false;
  }

  /**
   * process a join request from another member. If this is the coordinator this method will enqueue
   * the request for processing in another thread. If this is not the coordinator but the
   * coordinator is known, the message is forwarded to the coordinator.
   *
   * @param incomingRequest the request to be processed
   */
  private void processJoinRequest(JoinRequestMessage incomingRequest) {

    logger.info("Received a join request from {}", incomingRequest.getMemberID());

    if (!ALLOW_OLD_VERSION_FOR_TESTING
        && incomingRequest.getMemberID().getVersionObject().compareTo(Version.CURRENT) < 0) {
      logger.warn("detected an attempt to start a peer using an older version of the product {}",
          incomingRequest.getMemberID());
      JoinResponseMessage m =
          new JoinResponseMessage("Rejecting the attempt of a member using an older version of the "
              + "product to join the distributed system", incomingRequest.getRequestId());
      m.setRecipient(incomingRequest.getMemberID());
      services.getMessenger().send(m);
      return;
    }

    Object creds = incomingRequest.getCredentials();
    String rejection;
    try {
      rejection = services.getAuthenticator().authenticate(incomingRequest.getMemberID(),
          (Properties) creds);
    } catch (Exception e) {
      rejection = e.getMessage();
    }
    if (rejection != null && rejection.length() > 0) {
      JoinResponseMessage m = new JoinResponseMessage(rejection, 0);
      m.setRecipient(incomingRequest.getMemberID());
      services.getMessenger().send(m);
      return;
    }

<<<<<<< HEAD
    // Remove JoinResponseMessage to fix GEODE-870
    // if (!this.localAddress.getNetMember().preferredForCoordinator() &&
    // incomingRequest.getMemberID().getNetMember().preferredForCoordinator()) {
    // JoinResponseMessage joinResponseMessage = new
    // JoinResponseMessage(incomingRequest.getMemberID(), currentView, true);
    // services.getMessenger().send(joinResponseMessage);
    // return;
    // }

=======
>>>>>>> 1be57f3d
    recordViewRequest(incomingRequest);
  }

  /**
   * Process a Leave request from another member. This may cause this member to become the new
   * membership coordinator. If this is the coordinator a new view will be triggered.
   *
   * @param incomingRequest the request to be processed
   */
  private void processLeaveRequest(LeaveRequestMessage incomingRequest) {

    logger.info("received leave request from {} for {}", incomingRequest.getSender(),
        incomingRequest.getMemberID());

    NetView v = currentView;
    if (v == null) {
      recordViewRequest(incomingRequest);
      return;
    }

    InternalDistributedMember mbr = incomingRequest.getMemberID();

    if (logger.isDebugEnabled()) {
      logger.debug("JoinLeave.processLeaveRequest invoked.  isCoordinator=" + isCoordinator
          + "; isStopping=" + isStopping + "; cancelInProgress="
          + services.getCancelCriterion().isCancelInProgress());
    }

    if (!v.contains(mbr) && mbr.getVmViewId() < v.getViewId()) {
      logger.debug("ignoring leave request from old member");
      return;
    }

    if (incomingRequest.getMemberID().equals(this.localAddress)) {
      logger.info("I am being told to leave the distributed system by {}",
          incomingRequest.getSender());
      forceDisconnect(incomingRequest.getReason());
      return;
    }

    if (!isCoordinator && !isStopping && !services.getCancelCriterion().isCancelInProgress()) {
      logger.debug("Checking to see if I should become coordinator");
      NetView check = new NetView(v, v.getViewId() + 1);
      check.remove(incomingRequest.getMemberID());
      synchronized (removedMembers) {
        check.removeAll(removedMembers);
        check.addCrashedMembers(removedMembers);
      }
      synchronized (leftMembers) {
        leftMembers.add(mbr);
        check.removeAll(leftMembers);
      }
      if (check.getCoordinator().equals(localAddress)) {
        synchronized (viewInstallationLock) {
          becomeCoordinator(incomingRequest.getMemberID());
        }
      }
    } else {
      if (!isStopping && !services.getCancelCriterion().isCancelInProgress()) {
        recordViewRequest(incomingRequest);
        this.viewProcessor.processLeaveRequest(incomingRequest.getMemberID());
        this.prepareProcessor.processLeaveRequest(incomingRequest.getMemberID());
      }
    }
  }

  /**
   * Process a Remove request from another member. This may cause this member to become the new
   * membership coordinator. If this is the coordinator a new view will be triggered.
   *
   * @param incomingRequest the request to process
   */
  private void processRemoveRequest(RemoveMemberMessage incomingRequest) {
    NetView v = currentView;
    boolean fromMe =
        incomingRequest.getSender() == null || incomingRequest.getSender().equals(localAddress);

    InternalDistributedMember mbr = incomingRequest.getMemberID();

    if (v != null && !v.contains(incomingRequest.getSender())) {
      logger.info("Membership ignoring removal request for " + mbr + " from non-member "
          + incomingRequest.getSender());
      return;
    }

    if (v == null) {
      // not yet a member
      return;
    }

    if (!fromMe) {
      logger.info("Membership received a request to remove " + mbr + " from "
          + incomingRequest.getSender() + " reason=" + incomingRequest.getReason());
    }

    if (mbr.equals(this.localAddress)) {
      // oops - I've been kicked out
      forceDisconnect(incomingRequest.getReason());
      return;
    }

    if (getPendingRequestIDs(REMOVE_MEMBER_REQUEST).contains(mbr)) {
      logger.debug("ignoring removal request as I already have a removal request for this member");
      return;
    }

    if (!isCoordinator && !isStopping && !services.getCancelCriterion().isCancelInProgress()) {
      logger.debug("Checking to see if I should become coordinator");
      NetView check = new NetView(v, v.getViewId() + 1);
      synchronized (removedMembers) {
        removedMembers.add(mbr);
        check.addCrashedMembers(removedMembers);
        check.removeAll(removedMembers);
      }
      synchronized (leftMembers) {
        check.removeAll(leftMembers);
      }
      if (check.getCoordinator().equals(localAddress)) {
        synchronized (viewInstallationLock) {
          becomeCoordinator(mbr);
        }
      }
    } else {
      if (!isStopping && !services.getCancelCriterion().isCancelInProgress()) {
        // suspect processing tends to get carried away sometimes during
        // shutdown (especially shutdownAll), so we check for a scheduled shutdown
        // message
        if (!getPendingRequestIDs(LEAVE_REQUEST_MESSAGE).contains(mbr)) {
          recordViewRequest(incomingRequest);
          this.viewProcessor.processRemoveRequest(mbr);
          this.prepareProcessor.processRemoveRequest(mbr);
        }
      }
    }
  }

  private void recordViewRequest(DistributionMessage request) {
    try {
      synchronized (viewRequests) {
        if (request instanceof JoinRequestMessage) {
          if (isCoordinator
              && !services.getConfig().getDistributionConfig().getSecurityUDPDHAlgo().isEmpty()) {
            services.getMessenger().initClusterKey();
            JoinRequestMessage jreq = (JoinRequestMessage) request;
            // this will inform about cluster-secret key, as we have authenticated at this point
            JoinResponseMessage response = new JoinResponseMessage(jreq.getSender(),
                services.getMessenger().getClusterSecretKey(), jreq.getRequestId());
            services.getMessenger().send(response);
          }
        }
        logger.debug("Recording the request to be processed in the next membership view");
        viewRequests.add(request);
        viewRequests.notifyAll();
      }
    } catch (RuntimeException | Error t) {
      logger.warn("unable to record a membership view request due to this exception", t);
      throw t;
    }
  }

  private void sendDHKeys() {
    if (isCoordinator
        && !services.getConfig().getDistributionConfig().getSecurityUDPDHAlgo().isEmpty()) {
      synchronized (viewRequests) {
        for (DistributionMessage request : viewRequests) {
          if (request instanceof JoinRequestMessage) {

            services.getMessenger().initClusterKey();
            JoinRequestMessage jreq = (JoinRequestMessage) request;
            // this will inform about cluster-secret key, as we have authenticated at this point
            JoinResponseMessage response = new JoinResponseMessage(jreq.getSender(),
                services.getMessenger().getClusterSecretKey(), jreq.getRequestId());
            services.getMessenger().send(response);
          }
        }
      }
    }
  }

  // for testing purposes, returns a copy of the view requests for verification
  List<DistributionMessage> getViewRequests() {
    synchronized (viewRequests) {
      return new LinkedList<DistributionMessage>(viewRequests);
    }
  }

  // for testing purposes, returns the view-creation thread
  ViewCreator getViewCreator() {
    return viewCreator;
  }

  /**
   * Yippeee - I get to be the coordinator
   */
  void becomeCoordinator() { // package access for unit testing
    becomeCoordinator(null);
  }

  /**
   * Test hook for delaying the creation of new views. This should be invoked before this member
   * becomes coordinator and creates its ViewCreator thread.
   *
   * @param millis
   */
  public void delayViewCreationForTest(int millis) {
    requestCollectionInterval = millis;
  }

  /**
   * Transitions this member into the coordinator role. This must be invoked under a synch on
   * viewInstallationLock that was held at the time the decision was made to become coordinator so
   * that the decision is atomic with actually becoming coordinator.
   *
   * @param oldCoordinator may be null
   */
  private void becomeCoordinator(InternalDistributedMember oldCoordinator) {

    assert Thread.holdsLock(viewInstallationLock);

    if (isCoordinator) {
      return;
    }

    logger.info("This member is becoming the membership coordinator with address {}", localAddress);
    isCoordinator = true;
    org.apache.geode.distributed.internal.membership.gms.interfaces.Locator locator =
        services.getLocator();
    if (locator != null) {
      locator.setIsCoordinator(true);
    }
    sendDHKeys();
    if (currentView == null) {
      // create the initial membership view
      NetView newView = new NetView(this.localAddress);
      newView.setFailureDetectionPort(localAddress,
          services.getHealthMonitor().getFailureDetectionPort());
      this.localAddress.setVmViewId(0);
      installView(newView);
      isJoined = true;
      createAndStartViewCreator(newView);
      startViewBroadcaster();
    } else {
      // create and send out a new view
      NetView newView = copyCurrentViewAndAddMyAddress(oldCoordinator);
      createAndStartViewCreator(newView);
      startViewBroadcaster();
    }
  }

  private void createAndStartViewCreator(NetView newView) {
    if (viewCreator == null || viewCreator.isShutdown()) {
      services.getMessenger().initClusterKey();
      viewCreator = new ViewCreator("Geode Membership View Creator", Services.getThreadGroup());
      if (newView != null) {
        viewCreator.setInitialView(newView, newView.getNewMembers(), newView.getShutdownMembers(),
            newView.getCrashedMembers());
      }
      viewCreator.setDaemon(true);
      logger.info("ViewCreator starting on:" + localAddress);
      viewCreator.start();
    }
  }

  private NetView copyCurrentViewAndAddMyAddress(InternalDistributedMember oldCoordinator) {
    boolean testing = unitTesting.contains("noRandomViewChange");
    NetView newView;
    Set<InternalDistributedMember> leaving = new HashSet<>();
    Set<InternalDistributedMember> removals;
    synchronized (viewInstallationLock) {
      int rand = testing ? 0 : NetView.RANDOM.nextInt(10);
      int viewNumber = currentView.getViewId() + 5 + rand;
      if (this.localAddress.getVmViewId() < 0) {
        this.localAddress.setVmViewId(viewNumber);
      }
      List<InternalDistributedMember> mbrs = new ArrayList<>(currentView.getMembers());
      if (!mbrs.contains(localAddress)) {
        mbrs.add(localAddress);
      }
      synchronized (this.removedMembers) {
        removals = new HashSet<>(this.removedMembers);
      }
      synchronized (this.leftMembers) {
        leaving.addAll(leftMembers);
      }
      if (oldCoordinator != null && !removals.contains(oldCoordinator)) {
        leaving.add(oldCoordinator);
      }
      mbrs.removeAll(removals);
      mbrs.removeAll(leaving);
      newView = new NetView(this.localAddress, viewNumber, mbrs, leaving, removals);
      newView.setFailureDetectionPorts(currentView);
      newView.setPublicKeys(currentView);
      newView.setFailureDetectionPort(this.localAddress,
          services.getHealthMonitor().getFailureDetectionPort());
    }
    return newView;
  }

  private void sendRemoveMessages(List<InternalDistributedMember> removals, List<String> reasons,
      Set<InternalDistributedMember> oldIds) {
    Iterator<String> reason = reasons.iterator();
    for (InternalDistributedMember mbr : removals) {
      // if olds not contains mbr then send remove request
      if (!oldIds.contains(mbr)) {
        RemoveMemberMessage response = new RemoveMemberMessage(mbr, mbr, reason.next());
        services.getMessenger().send(response);
      } else {
        reason.next();
      }
    }
  }

  boolean isShuttingDown() {
    return services.getCancelCriterion().isCancelInProgress()
        || services.getManager().shutdownInProgress() || services.getManager().isShutdownStarted();
  }

  boolean prepareView(NetView view, List<InternalDistributedMember> newMembers)
      throws InterruptedException {
    // GEODE-2193 - don't send a view with new members if we're shutting down
    if (isShuttingDown()) {
      throw new InterruptedException("shutting down");
    }
    return sendView(view, true, this.prepareProcessor);
  }

  void sendView(NetView view, List<InternalDistributedMember> newMembers)
      throws InterruptedException {
    if (isShuttingDown()) {
      throw new InterruptedException("shutting down");
    }
    sendView(view, false, this.viewProcessor);
  }

  private boolean sendView(NetView view, boolean preparing, ViewReplyProcessor viewReplyProcessor)
      throws InterruptedException {

    int id = view.getViewId();
    InstallViewMessage msg = new InstallViewMessage(view,
        services.getAuthenticator().getCredentials(this.localAddress), preparing);
    Set<InternalDistributedMember> recips = new HashSet<>(view.getMembers());

    // a recent member was seen not to receive a new view - I think this is why
    // recips.removeAll(newMembers); // new members get the view in a JoinResponseMessage
    recips.remove(this.localAddress); // no need to send it to ourselves

    Set<InternalDistributedMember> responders = recips;
    if (!view.getCrashedMembers().isEmpty()) {
      recips = new HashSet<>(recips);
      recips.addAll(view.getCrashedMembers());
    }

    if (preparing) {
      this.preparedView = view;
    } else {
      // Added a check in the view processor to turn off the ViewCreator
      // if another server is the coordinator - GEODE-870
      if (isCoordinator && !localAddress.equals(view.getCoordinator())
          && getViewCreator() != null) {
        getViewCreator().markViewCreatorForShutdown();
        this.isCoordinator = false;
      }
      installView(view);
    }

    if (recips.isEmpty()) {
      if (!preparing) {
        logger.info("no recipients for new view aside from myself");
      }
      return true;
    }

    logger.info((preparing ? "preparing" : "sending") + " new view " + view);

    msg.setRecipients(recips);

    Set<InternalDistributedMember> pendingLeaves = getPendingRequestIDs(LEAVE_REQUEST_MESSAGE);
    Set<InternalDistributedMember> pendingRemovals = getPendingRequestIDs(REMOVE_MEMBER_REQUEST);
    pendingRemovals.removeAll(view.getCrashedMembers());
    viewReplyProcessor.initialize(id, responders);
    viewReplyProcessor.processPendingRequests(pendingLeaves, pendingRemovals);
    addPublicKeysToView(view);
    services.getMessenger().send(msg, view);

    // only wait for responses during preparation
    if (preparing) {
      logger.debug("waiting for view responses");

      Set<InternalDistributedMember> failedToRespond = viewReplyProcessor.waitForResponses();

      logger.info("finished waiting for responses to view preparation");

      InternalDistributedMember conflictingViewSender =
          viewReplyProcessor.getConflictingViewSender();
      NetView conflictingView = viewReplyProcessor.getConflictingView();
      if (conflictingView != null) {
        logger.warn("received a conflicting membership view from " + conflictingViewSender
            + " during preparation: " + conflictingView);
        return false;
      }

      if (!failedToRespond.isEmpty() && (!services.getCancelCriterion().isCancelInProgress())) {
        logger.warn("these members failed to respond to the view change: " + failedToRespond);
        return false;
      }
    }

    return true;
  }

  private void addPublicKeysToView(NetView view) {
    String sDHAlgo = services.getConfig().getDistributionConfig().getSecurityUDPDHAlgo();
    if (sDHAlgo != null && !sDHAlgo.isEmpty()) {
      for (InternalDistributedMember mbr : view.getMembers()) {
        if (Objects.isNull(view.getPublicKey(mbr))) {
          byte[] pk = services.getMessenger().getPublicKey(mbr);
          view.setPublicKey(mbr, pk);
        }
      }
    }
  }

  private void processViewMessage(final InstallViewMessage m) {

    NetView view = m.getView();

    // If our current view doesn't contaion sender then we wanrt to ignore that view.
    if (currentView != null && !currentView.contains(m.getSender())) {
      // but if preparedView contains sender then we don't want to ignore that view.
      // this may happen when we locator re-join and it take over coordinator's responsibility.
      if (this.preparedView == null || !this.preparedView.contains(m.getSender())) {
        logger.info("Ignoring the view {} from member {}, which is not in my current view {} ",
            view, m.getSender(), currentView);
        return;
      }
    }

    if (currentView != null && view.getViewId() < currentView.getViewId()) {
      // ignore old views
      ackView(m);
      return;
    }

    boolean viewContainsMyUnjoinedAddress = false;
    if (!this.isJoined) {
      // if we're still waiting for a join response and we're in this view we
      // should install the view so join() can finish its work
      for (InternalDistributedMember mbr : view.getMembers()) {
        if (localAddress.compareTo(mbr) == 0) {
          viewContainsMyUnjoinedAddress = true;
          break;
        }
      }
    }

    if (m.isPreparing()) {
      if (this.preparedView != null && this.preparedView.getViewId() >= view.getViewId()) {
        services.getMessenger()
            .send(new ViewAckMessage(view.getViewId(), m.getSender(), this.preparedView));
      } else {
        this.preparedView = view;
        if (viewContainsMyUnjoinedAddress) {
          installView(view); // this will notifyAll the joinResponse
        }
        ackView(m);
      }
    } else { // !preparing
      if (isJoined && currentView != null && !view.contains(this.localAddress)) {
        logger.fatal(
            "This member is no longer in the membership view.  My ID is {} and the new view is {}",
            localAddress, view);
        forceDisconnect("This node is no longer in the membership view");
      } else {
        if (isJoined || viewContainsMyUnjoinedAddress) {
          installView(view);
        }
        if (!m.isRebroadcast()) { // no need to ack a rebroadcast view
          ackView(m);
        }
      }
    }
  }

  private void forceDisconnect(String reason) {
    this.isStopping = true;
    services.getManager().forceDisconnect(reason);
  }

  private void ackView(InstallViewMessage m) {
    if (!playingDead && m.getView().contains(m.getView().getCreator())) {
      services.getMessenger()
          .send(new ViewAckMessage(m.getSender(), m.getView().getViewId(), m.isPreparing()));
    }
  }

  private void processViewAckMessage(ViewAckMessage m) {
    if (m.isPrepareAck()) {
      this.prepareProcessor.processViewResponse(m.getViewId(), m.getSender(), m.getAlternateView());
    } else {
      this.viewProcessor.processViewResponse(m.getViewId(), m.getSender(), m.getAlternateView());
    }
  }

  private TcpClientWrapper tcpClientWrapper = new TcpClientWrapper();

  /***
   * testing purpose. Sets the TcpClient that is used by GMSJoinLeave to communicate with Locators.
   *
   * @param tcpClientWrapper the wrapper
   */
  void setTcpClientWrapper(TcpClientWrapper tcpClientWrapper) {
    this.tcpClientWrapper = tcpClientWrapper;
  }

  /**
   * This contacts the locators to find out who the current coordinator is. All locators are
   * contacted. If they don't agree then we choose the oldest coordinator and return it.
   */
  boolean findCoordinator() {
    SearchState state = searchState;

    assert this.localAddress != null;

    // If we've already tried to bootstrap from locators that
    // haven't joined the system (e.g., a collocated locator)
    // then jump to using the membership view to try to find
    // the coordinator
    if (!state.hasContactedAJoinedLocator && state.registrants.size() >= locators.size()
        && state.view != null) {
      return findCoordinatorFromView();
    }

    String dhalgo = services.getConfig().getDistributionConfig().getSecurityUDPDHAlgo();
    FindCoordinatorRequest request = new FindCoordinatorRequest(this.localAddress,
        state.alreadyTried, state.viewId, services.getMessenger().getPublicKey(localAddress),
        services.getMessenger().getRequestId(), dhalgo);
    Set<InternalDistributedMember> possibleCoordinators = new HashSet<InternalDistributedMember>();
    Set<InternalDistributedMember> coordinatorsWithView = new HashSet<InternalDistributedMember>();

    long giveUpTime =
        System.currentTimeMillis() + ((long) services.getConfig().getLocatorWaitTime() * 1000L);

    int connectTimeout = (int) services.getConfig().getMemberTimeout() * 2;
    boolean anyResponses = false;

    logger.debug("sending {} to {}", request, locators);

    state.hasContactedAJoinedLocator = false;
    state.locatorsContacted = 0;

    do {
      for (HostAddress laddr : locators) {
        try {
          InetSocketAddress addr = laddr.getSocketInetAddress();
          Object o = tcpClientWrapper.sendCoordinatorFindRequest(addr, request, connectTimeout);
          FindCoordinatorResponse response =
              (o instanceof FindCoordinatorResponse) ? (FindCoordinatorResponse) o : null;
          if (response != null) {
            if (response.getRejectionMessage() != null) {
              throw new GemFireConfigException(response.getRejectionMessage());
            }
            setCoordinatorPublicKey(response);
            state.locatorsContacted++;
            if (response.getRegistrants() != null) {
              state.registrants.addAll(response.getRegistrants());
            }
            if (!state.hasContactedAJoinedLocator && response.getSenderId() != null
                && response.getSenderId().getVmViewId() >= 0) {
              logger.debug("Locator's address indicates it is part of a distributed system "
                  + "so I will not become membership coordinator on this attempt to join");
              state.hasContactedAJoinedLocator = true;
            }
            if (response.getCoordinator() != null) {
              anyResponses = true;
              NetView v = response.getView();
              int viewId = v == null ? -1 : v.getViewId();
              if (viewId > state.viewId) {
                state.viewId = viewId;
                state.view = v;
                state.registrants.clear();
              }
              if (viewId > -1) {
                coordinatorsWithView.add(response.getCoordinator());
              }

              possibleCoordinators.add(response.getCoordinator());
            }
          }
        } catch (IOException | ClassNotFoundException problem) {
          logger.debug("EOFException IOException ", problem);
        }
      }
    } while (!anyResponses && System.currentTimeMillis() < giveUpTime);
    if (possibleCoordinators.isEmpty()) {
      return false;
    }

    if (coordinatorsWithView.size() > 0) {
      possibleCoordinators = coordinatorsWithView;// lets check current coordinators in view only
    }

    Iterator<InternalDistributedMember> it = possibleCoordinators.iterator();
    if (possibleCoordinators.size() == 1) {
      state.possibleCoordinator = it.next();
    } else {
      InternalDistributedMember oldest = it.next();
      while (it.hasNext()) {
        InternalDistributedMember candidate = it.next();
        if (oldest.compareTo(candidate) > 0) {
          oldest = candidate;
        }
      }
      state.possibleCoordinator = oldest;
    }
    InternalDistributedMember coord = null;
    boolean coordIsNoob = true;
    for (; it.hasNext();) {
      InternalDistributedMember mbr = it.next();
      if (!state.alreadyTried.contains(mbr)) {
        boolean mbrIsNoob = (mbr.getVmViewId() < 0);
        if (mbrIsNoob) {
          // member has not yet joined
          if (coordIsNoob && (coord == null || coord.compareTo(mbr) > 0)) {
            coord = mbr;
          }
        } else {
          // member has already joined
          if (coordIsNoob || mbr.getVmViewId() > coord.getVmViewId()) {
            coord = mbr;
            coordIsNoob = false;
          }
        }
      }
    }
    return true;
  }

  protected class TcpClientWrapper {
    protected Object sendCoordinatorFindRequest(InetSocketAddress addr,
        FindCoordinatorRequest request, int connectTimeout)
        throws ClassNotFoundException, IOException {
      TcpClient client = new TcpClient();
      return client.requestToServer(addr, request, connectTimeout, true);
    }
  }

  @edu.umd.cs.findbugs.annotations.SuppressWarnings(value = "WA_NOT_IN_LOOP")
  boolean findCoordinatorFromView() {
    ArrayList<FindCoordinatorResponse> result;
    SearchState state = searchState;
    NetView v = state.view;
    List<InternalDistributedMember> recipients = new ArrayList<>(v.getMembers());

    logger.debug("searching for coordinator in findCoordinatorFromView");

    if (recipients.size() > MAX_DISCOVERY_NODES && MAX_DISCOVERY_NODES > 0) {
      recipients = recipients.subList(0, MAX_DISCOVERY_NODES);
    }
    if (state.registrants != null) {
      recipients.addAll(state.registrants);
    }
    recipients.remove(localAddress);

    boolean testing = unitTesting.contains("findCoordinatorFromView");
    synchronized (state.responses) {
      if (!testing) {
        state.responses.clear();
      }

      String dhalgo = services.getConfig().getDistributionConfig().getSecurityUDPDHAlgo();
      if (!dhalgo.isEmpty()) {
        // Here we are sending message one-by-one to all recipients as we don't have cluster secret
        // key yet.
        // Usually this happens when locator re-joins the cluster and it has saved view.
        for (InternalDistributedMember mbr : recipients) {
          Set<InternalDistributedMember> r = new HashSet<>();
          r.add(mbr);
          FindCoordinatorRequest req = new FindCoordinatorRequest(localAddress, state.alreadyTried,
              state.viewId, services.getMessenger().getPublicKey(localAddress),
              services.getMessenger().getRequestId(), dhalgo);
          req.setRecipients(r);

          services.getMessenger().send(req, v);
        }
      } else {
        FindCoordinatorRequest req = new FindCoordinatorRequest(localAddress, state.alreadyTried,
            state.viewId, services.getMessenger().getPublicKey(localAddress),
            services.getMessenger().getRequestId(), dhalgo);
        req.setRecipients(recipients);

        services.getMessenger().send(req, v);
      }
      try {
        if (!testing) {
          state.responses.wait(DISCOVERY_TIMEOUT);
        }
      } catch (InterruptedException e) {
        Thread.currentThread().interrupt();
        return false;
      }
      result = new ArrayList<>(state.responses);
      state.responses.clear();
    }

    InternalDistributedMember coord = null;
    if (localAddress.getNetMember().preferredForCoordinator()) {
      // it's possible that all other potential coordinators are gone
      // and this new member must become the coordinator
      coord = localAddress;
    }
    boolean coordIsNoob = true;
    for (FindCoordinatorResponse resp : result) {
      InternalDistributedMember mbr = resp.getCoordinator();
      if (!state.alreadyTried.contains(mbr)) {
        boolean mbrIsNoob = (mbr.getVmViewId() < 0);
        if (mbrIsNoob) {
          // member has not yet joined
          if (coordIsNoob && (coord == null || coord.compareTo(mbr, false) > 0)) {
            coord = mbr;
          }
        } else {
          // member has already joined
          if (coordIsNoob || mbr.getVmViewId() > coord.getVmViewId()) {
            coord = mbr;
            coordIsNoob = false;
          }
        }
      }
    }

    state.possibleCoordinator = coord;
    return coord != null;
  }

  /**
   * receives a JoinResponse holding a membership view or rejection message
   *
   * @param rsp the response message to process
   */
  private void processJoinResponse(JoinResponseMessage rsp) {
    synchronized (joinResponse) {
      if (!this.isJoined) {
        // 1. our joinRequest rejected.
        // 2. Member which was coordinator but just now some other member became coordinator
        // 3. we got message with secret key, but still view is coming and that will inform the
        // joining thread
        if (rsp.getRejectionMessage() != null || rsp.getCurrentView() != null) {
          joinResponse[0] = rsp;
          joinResponse.notifyAll();
        } else {
          // we got secret key lets add it
          services.getMessenger().setClusterSecretKey(rsp.getSecretPk());
        }
      }
    }
  }

  /**
   * for testing, do not use in any other case as it is not thread safe
   */
  JoinResponseMessage[] getJoinResponseMessage() {
    return joinResponse;
  }

  /***
   * for testing purpose
   *
   * @param jrm the join response message to process
   */
  void setJoinResponseMessage(JoinResponseMessage jrm) {
    joinResponse[0] = jrm;
  }

  private void processFindCoordinatorRequest(FindCoordinatorRequest req) {
    FindCoordinatorResponse resp;
    if (this.isJoined) {
      NetView v = currentView;
      resp = new FindCoordinatorResponse(v.getCoordinator(), localAddress,
          services.getMessenger().getPublicKey(v.getCoordinator()), req.getRequestId());
    } else {
      resp = new FindCoordinatorResponse(localAddress, localAddress,
          services.getMessenger().getPublicKey(localAddress), req.getRequestId());
    }
    resp.setRecipient(req.getMemberID());
    services.getMessenger().send(resp);
  }

  private void processFindCoordinatorResponse(FindCoordinatorResponse resp) {
    synchronized (searchState.responses) {
      searchState.responses.add(resp);
      searchState.responses.notifyAll();
    }
    setCoordinatorPublicKey(resp);
  }

  private void setCoordinatorPublicKey(FindCoordinatorResponse response) {
    if (response.getCoordinator() != null && response.getCoordinatorPublicKey() != null)
      services.getMessenger().setPublicKey(response.getCoordinatorPublicKey(),
          response.getCoordinator());
  }

  private void processNetworkPartitionMessage(NetworkPartitionMessage msg) {
    String str = "Membership coordinator " + msg.getSender()
        + " has declared that a network partition has occurred";
    forceDisconnect(str);
  }

  @Override
  public NetView getView() {
    return currentView;
  }

  public NetView getPreviousView() {
    return previousView;
  }

  @Override
  public InternalDistributedMember getMemberID() {
    return this.localAddress;
  }

  public void installView(NetView newView) {

    synchronized (viewInstallationLock) {
      if (currentView != null && currentView.getViewId() >= newView.getViewId()) {
        // old view - ignore it
        return;
      }

      logger.info("received new view: {}\nold view is: {}", newView, currentView);

      if (currentView == null && !this.isJoined) {
        boolean found = false;
        for (InternalDistributedMember mbr : newView.getMembers()) {
          if (this.localAddress.equals(mbr)) {
            found = true;
            this.birthViewId = mbr.getVmViewId();
            this.localAddress.setVmViewId(this.birthViewId);
            GMSMember me = (GMSMember) this.localAddress.getNetMember();
            me.setBirthViewId(birthViewId);
            break;
          }
        }
        if (!found) {
          logger.info("rejecting view (not yet joined)");
          return;
        }
      }

      if (isJoined && isNetworkPartition(newView, true)) {
        if (quorumRequired) {
          Set<InternalDistributedMember> crashes = newView.getActualCrashedMembers(currentView);
          forceDisconnect(LocalizedStrings.Network_partition_detected
              .toLocalizedString(crashes.size(), crashes));
          return;
        }
      }

      previousView = currentView;
      currentView = newView;
      preparedView = null;
      lastConflictingView = null;
      services.installView(newView);

      if (!isJoined) {
        logger.debug("notifying join thread");
        isJoined = true;
        synchronized (joinResponse) {
          joinResponse.notifyAll();
        }
      }

      if (!newView.getCreator().equals(this.localAddress)) {
        if (newView.shouldBeCoordinator(this.localAddress)) {
          becomeCoordinator();
        } else if (this.isCoordinator) {
          // stop being coordinator
          stopCoordinatorServices();
          this.isCoordinator = false;
        }
      }
      if (!this.isCoordinator) {
        // get rid of outdated requests. It's possible some requests are
        // newer than the view just processed - the senders will have to
        // resend these
        synchronized (viewRequests) {
          for (Iterator<DistributionMessage> it = viewRequests.iterator(); it.hasNext();) {
            DistributionMessage m = it.next();
            if (m instanceof JoinRequestMessage) {
              if (currentView.contains(((JoinRequestMessage) m).getMemberID())) {
                it.remove();
              }
            } else if (m instanceof LeaveRequestMessage) {
              if (!currentView.contains(((LeaveRequestMessage) m).getMemberID())) {
                it.remove();
              }
            } else if (m instanceof RemoveMemberMessage) {
              if (!currentView.contains(((RemoveMemberMessage) m).getMemberID())) {
                it.remove();
              }
            }
          }
        }
      }
    }
    synchronized (removedMembers) {
      removeMembersFromCollectionIfNotInView(removedMembers, currentView);
    }
    synchronized (leftMembers) {
      removeMembersFromCollectionIfNotInView(leftMembers, currentView);
    }
  }

  private void removeMembersFromCollectionIfNotInView(Collection<InternalDistributedMember> members,
      NetView currentView) {
    Iterator<InternalDistributedMember> iterator = members.iterator();
    while (iterator.hasNext()) {
      if (!currentView.contains(iterator.next())) {
        iterator.remove();
      }
    }
  }

  /**
   * Sends a message declaring a network partition to the members of the given view via Messenger
   *
   * @param view
   */
  void sendNetworkPartitionMessage(NetView view) {
    List<InternalDistributedMember> recipients = new ArrayList<>(view.getMembers());
    recipients.remove(localAddress);
    NetworkPartitionMessage msg = new NetworkPartitionMessage(recipients);
    try {
      services.getMessenger().send(msg);
    } catch (RuntimeException e) {
      logger.debug("unable to send network partition message - continuing", e);
    }
  }

  /**
   * returns true if this member thinks it is the membership coordinator for the distributed system
   */
  public boolean isCoordinator() {
    return this.isCoordinator;
  }

  /**
   * return true if we're stopping or are stopped
   */
  public boolean isStopping() {
    return this.isStopping;
  }

  /**
   * returns the currently prepared view, if any
   */
  public NetView getPreparedView() {
    return this.preparedView;
  }

  /**
   * check to see if the new view shows a drop of 51% or more
   */
  private boolean isNetworkPartition(NetView newView, boolean logWeights) {
    if (currentView == null) {
      return false;
    }
    int oldWeight = currentView.memberWeight();
    int failedWeight = newView.getCrashedMemberWeight(currentView);
    if (failedWeight > 0 && logWeights) {
      if (logger.isInfoEnabled() && newView.getCreator().equals(localAddress)) { // view-creator
                                                                                 // logs this
        newView.logCrashedMemberWeights(currentView, logger);
      }
      int failurePoint = (int) (Math.round(51.0 * oldWeight) / 100.0);
      if (failedWeight > failurePoint && quorumLostView != newView) {
        quorumLostView = newView;
        logger.warn("total weight lost in this view change is {} of {}.  Quorum has been lost!",
            failedWeight, oldWeight);
        services.getManager().quorumLost(newView.getActualCrashedMembers(currentView), currentView);
        return true;
      }
    }
    return false;
  }

  private void stopCoordinatorServices() {
    if (viewCreator != null && !viewCreator.isShutdown()) {
      logger.debug("Shutting down ViewCreator");
      viewCreator.shutdown();
      try {
        viewCreator.join(1000);
      } catch (InterruptedException e) {
        Thread.currentThread().interrupt();
      }
    }
  }

  private void startViewBroadcaster() {
    services.getTimer().schedule(new ViewBroadcaster(), VIEW_BROADCAST_INTERVAL,
        VIEW_BROADCAST_INTERVAL);
  }

  public static void loadEmergencyClasses() {}

  @Override
  public void emergencyClose() {
    isStopping = true;
    isJoined = false;
    stopCoordinatorServices();
    isCoordinator = false;
  }

  public void beSick() {}

  public void playDead() {
    playingDead = true;
  }

  public void beHealthy() {
    playingDead = false;
  }

  @Override
  public void start() {}

  @Override
  public void started() {
    this.localAddress = services.getMessenger().getMemberID();
    GMSMember mbr = (GMSMember) this.localAddress.getNetMember();

    if (services.getConfig().areLocatorsPreferredAsCoordinators()) {
      boolean preferred = false;
      if (services.getLocator() != null || Locator.hasLocator()
          || !services.getConfig().getDistributionConfig().getStartLocator().isEmpty()
          || localAddress.getVmKind() == ClusterDistributionManager.LOCATOR_DM_TYPE) {
        logger
            .info("This member is hosting a locator will be preferred as a membership coordinator");
        preferred = true;
      }
      mbr.setPreferredForCoordinator(preferred);
    } else {
      mbr.setPreferredForCoordinator(true);
    }
  }

  @Override
  public void stop() {
    logger.debug("JoinLeave stopping");
    leave();
  }

  @Override
  public void stopped() {}

  @Override
  public void memberSuspected(InternalDistributedMember initiator,
      InternalDistributedMember suspect, String reason) {
    prepareProcessor.memberSuspected(suspect);
    viewProcessor.memberSuspected(suspect);
  }

  @Override
  public void leave() {
    synchronized (viewInstallationLock) {
      NetView view = currentView;
      isStopping = true;
      stopCoordinatorServices();
      if (view != null) {
        if (view.size() > 1) {
          List<InternalDistributedMember> coords =
              view.getPreferredCoordinators(Collections.emptySet(), localAddress, 5);
          logger.debug("Sending my leave request to {}", coords);
          LeaveRequestMessage m =
              new LeaveRequestMessage(coords, this.localAddress, "this member is shutting down");
          services.getMessenger().send(m);
        } // view.size
      } // view != null
    }
  }

  @Override
  public void remove(InternalDistributedMember m, String reason) {
    NetView v = this.currentView;

    services.getCancelCriterion().checkCancelInProgress(null);

    if (v != null && v.contains(m)) {
      Set<InternalDistributedMember> filter = new HashSet<>();
      filter.add(m);
      RemoveMemberMessage msg =
          new RemoveMemberMessage(v.getPreferredCoordinators(filter, getMemberID(), 5), m, reason);
      msg.setSender(this.localAddress);
      processRemoveRequest(msg);
      if (!this.isCoordinator) {
        msg.resetRecipients();
        msg.setRecipients(v.getPreferredCoordinators(Collections.emptySet(), localAddress, 10));
        services.getMessenger().send(msg);
      }
    } else {
      RemoveMemberMessage msg = new RemoveMemberMessage(m, m, reason);
      services.getMessenger().send(msg);
    }
  }

  @Override
  public void memberShutdown(DistributedMember mbr, String reason) {
    LeaveRequestMessage msg = new LeaveRequestMessage(Collections.singleton(this.localAddress),
        (InternalDistributedMember) mbr, reason);
    msg.setSender((InternalDistributedMember) mbr);
    processLeaveRequest(msg);
  }

  boolean checkIfAvailable(InternalDistributedMember fmbr) {
    // return the member id if it fails health checks
    logger.info("checking state of member " + fmbr);
    if (services.getHealthMonitor().checkIfAvailable(fmbr,
        "Member failed to acknowledge a membership view", false)) {
      logger.info("member " + fmbr + " passed availability check");
      return true;
    }
    logger.info("member " + fmbr + " failed availability check");
    return false;
  }

  private InternalDistributedMember getMemId(NetMember jgId,
      List<InternalDistributedMember> members) {
    for (InternalDistributedMember m : members) {
      if (((GMSMember) m.getNetMember()).equals(jgId)) {
        return m;
      }
    }
    return null;
  }

  @Override
  public InternalDistributedMember getMemberID(NetMember jgId) {
    NetView v = currentView;
    InternalDistributedMember ret = null;
    if (v != null) {
      ret = getMemId(jgId, v.getMembers());
    }

    if (ret == null) {
      v = preparedView;
      if (v != null) {
        ret = getMemId(jgId, v.getMembers());
      }
    }

    if (ret == null) {
      return new InternalDistributedMember(jgId);
    }

    return ret;
  }

  @Override
  public void disableDisconnectOnQuorumLossForTesting() {
    this.quorumRequired = false;
  }

  @Override
  public void init(Services s) {
    this.services = s;

    DistributionConfig dc = services.getConfig().getDistributionConfig();
    if (dc.getMcastPort() != 0 && StringUtils.isBlank(dc.getLocators())
        && StringUtils.isBlank(dc.getStartLocator())) {
      throw new GemFireConfigException("Multicast cannot be configured for a non-distributed cache."
          + "  Please configure the locator services for this cache using " + LOCATORS + " or "
          + START_LOCATOR + ".");
    }

    services.getMessenger().addHandler(JoinRequestMessage.class, this);
    services.getMessenger().addHandler(JoinResponseMessage.class, this);
    services.getMessenger().addHandler(InstallViewMessage.class, this);
    services.getMessenger().addHandler(ViewAckMessage.class, this);
    services.getMessenger().addHandler(LeaveRequestMessage.class, this);
    services.getMessenger().addHandler(RemoveMemberMessage.class, this);
    services.getMessenger().addHandler(FindCoordinatorRequest.class, this);
    services.getMessenger().addHandler(FindCoordinatorResponse.class, this);
    services.getMessenger().addHandler(NetworkPartitionMessage.class, this);

    int ackCollectionTimeout = dc.getMemberTimeout() * 2 * 12437 / 10000;
    if (ackCollectionTimeout < 1500) {
      ackCollectionTimeout = 1500;
    } else if (ackCollectionTimeout > 12437) {
      ackCollectionTimeout = 12437;
    }
    ackCollectionTimeout = Integer
        .getInteger(DistributionConfig.GEMFIRE_PREFIX + "VIEW_ACK_TIMEOUT", ackCollectionTimeout)
        .intValue();
    this.viewAckTimeout = ackCollectionTimeout;

    this.quorumRequired =
        services.getConfig().getDistributionConfig().getEnableNetworkPartitionDetection();

    DistributionConfig dconfig = services.getConfig().getDistributionConfig();
    String bindAddr = dconfig.getBindAddress();
    locators = GMSUtil.parseLocators(dconfig.getLocators(), bindAddr);
  }

  @Override
  public void processMessage(DistributionMessage m) {
    if (isStopping) {
      return;
    }
    logger.debug("processing {}", m);
    switch (m.getDSFID()) {
      case JOIN_REQUEST:
        assert m instanceof JoinRequestMessage;
        processJoinRequest((JoinRequestMessage) m);
        break;
      case JOIN_RESPONSE:
        assert m instanceof JoinResponseMessage;
        processJoinResponse((JoinResponseMessage) m);
        break;
      case INSTALL_VIEW_MESSAGE:
        assert m instanceof InstallViewMessage;
        processViewMessage((InstallViewMessage) m);
        break;
      case VIEW_ACK_MESSAGE:
        assert m instanceof ViewAckMessage;
        processViewAckMessage((ViewAckMessage) m);
        break;
      case LEAVE_REQUEST_MESSAGE:
        assert m instanceof LeaveRequestMessage;
        processLeaveRequest((LeaveRequestMessage) m);
        break;
      case REMOVE_MEMBER_REQUEST:
        assert m instanceof RemoveMemberMessage;
        processRemoveRequest((RemoveMemberMessage) m);
        break;
      case FIND_COORDINATOR_REQ:
        assert m instanceof FindCoordinatorRequest;
        processFindCoordinatorRequest((FindCoordinatorRequest) m);
        break;
      case FIND_COORDINATOR_RESP:
        assert m instanceof FindCoordinatorResponse;
        processFindCoordinatorResponse((FindCoordinatorResponse) m);
        break;
      case NETWORK_PARTITION_MESSAGE:
        assert m instanceof NetworkPartitionMessage;
        processNetworkPartitionMessage((NetworkPartitionMessage) m);
        break;
      default:
        throw new IllegalArgumentException("unknown message type: " + m);
    }
  }

  /**
   * returns the member IDs of the pending requests having the given DataSerializableFixedID
   */
  Set<InternalDistributedMember> getPendingRequestIDs(int theDSFID) {
    Set<InternalDistributedMember> result = new HashSet<>();
    synchronized (viewRequests) {
      for (DistributionMessage msg : viewRequests) {
        if (msg.getDSFID() == theDSFID) {
          result.add(((HasMemberID) msg).getMemberID());
        }
      }
    }
    return result;
  }

  /***
   * test method
   *
   * @return ViewReplyProcessor
   */
  protected ViewReplyProcessor getPrepareViewReplyProcessor() {
    return prepareProcessor;
  }

  protected boolean testPrepareProcessorWaiting() {
    return prepareProcessor.isWaiting();
  }

  class ViewReplyProcessor {
    volatile int viewId = -1;
    final Set<InternalDistributedMember> notRepliedYet = new HashSet<>();
    NetView conflictingView;
    InternalDistributedMember conflictingViewSender;
    volatile boolean waiting;
    final boolean isPrepareViewProcessor;
    final Set<InternalDistributedMember> pendingRemovals = new HashSet<>();

    ViewReplyProcessor(boolean forPreparation) {
      this.isPrepareViewProcessor = forPreparation;
    }

    synchronized void initialize(int viewId, Set<InternalDistributedMember> recips) {
      waiting = true;
      this.viewId = viewId;
      notRepliedYet.clear();
      notRepliedYet.addAll(recips);
      conflictingView = null;
      pendingRemovals.clear();
    }

    boolean isWaiting() {
      return waiting;
    }

    synchronized void processPendingRequests(Set<InternalDistributedMember> pendingLeaves,
        Set<InternalDistributedMember> pendingRemovals) {
      // there's no point in waiting for members who have already
      // requested to leave or who have been declared crashed.
      // We don't want to mix the two because pending removals
      // aren't reflected as having crashed in the current view
      // and need to cause a new view to be generated
      for (InternalDistributedMember mbr : pendingLeaves) {
        notRepliedYet.remove(mbr);
      }
      for (InternalDistributedMember mbr : pendingRemovals) {
        if (this.notRepliedYet.contains(mbr)) {
          this.pendingRemovals.add(mbr);
        }
      }
    }

    synchronized void memberSuspected(InternalDistributedMember suspect) {
      if (waiting) {
        // we will do a final check on this member if it hasn't already
        // been done, so stop waiting for it now
        logger.debug("view response processor recording suspect status for {}", suspect);
        if (notRepliedYet.contains(suspect) && !pendingRemovals.contains(suspect)) {
          pendingRemovals.add(suspect);
          checkIfDone();
        }
      }
    }

    synchronized void processLeaveRequest(InternalDistributedMember mbr) {
      if (waiting) {
        logger.debug("view response processor recording leave request for {}", mbr);
        stopWaitingFor(mbr);
      }
    }

    synchronized void processRemoveRequest(InternalDistributedMember mbr) {
      if (waiting) {
        logger.debug("view response processor recording remove request for {}", mbr);
        pendingRemovals.add(mbr);
        checkIfDone();
      }
    }

    synchronized void processViewResponse(int viewId, InternalDistributedMember sender,
        NetView conflictingView) {
      if (!waiting) {
        return;
      }

      if (viewId == this.viewId) {
        if (conflictingView != null) {
          this.conflictingViewSender = sender;
          this.conflictingView = conflictingView;
        }

        logger.debug("view response processor recording response for {}", sender);
        stopWaitingFor(sender);
      }
    }

    /**
     * call with synchronized(this)
     */
    private void stopWaitingFor(InternalDistributedMember mbr) {
      notRepliedYet.remove(mbr);
      checkIfDone();
    }

    /**
     * call with synchronized(this)
     */
    private void checkIfDone() {
      if (notRepliedYet.isEmpty()
          || (pendingRemovals != null && pendingRemovals.containsAll(notRepliedYet))) {
        logger.debug("All anticipated view responses received - notifying waiting thread");
        waiting = false;
        notifyAll();
      } else {
        logger.debug("Still waiting for these view replies: {}", notRepliedYet);
      }
    }

    Set<InternalDistributedMember> waitForResponses() throws InterruptedException {
      Set<InternalDistributedMember> result;
      long endOfWait = System.currentTimeMillis() + viewAckTimeout;
      try {
        while (System.currentTimeMillis() < endOfWait
            && (!services.getCancelCriterion().isCancelInProgress())) {
          try {
            synchronized (this) {
              if (!waiting || this.notRepliedYet.isEmpty() || this.conflictingView != null) {
                break;
              }
              wait(1000);
            }
          } catch (InterruptedException e) {
            logger.debug("Interrupted while waiting for view responses");
            throw e;
          }
        }
      } finally {
        synchronized (this) {
          if (!this.waiting) {
            // if we've set waiting to false due to incoming messages then
            // we've discounted receiving any other responses from the
            // remaining members due to leave/crash notification
            result = new HashSet<>(pendingRemovals);
          } else {
            result = new HashSet<>(this.notRepliedYet);
            result.addAll(pendingRemovals);
            this.waiting = false;
          }
        }
      }
      return result;
    }

    NetView getConflictingView() {
      return this.conflictingView;
    }

    InternalDistributedMember getConflictingViewSender() {
      return this.conflictingViewSender;
    }

    synchronized Set<InternalDistributedMember> getUnresponsiveMembers() {
      return new HashSet<>(this.notRepliedYet);
    }
  }

  /**
   * ViewBroadcaster periodically sends the current view to all current and departed members. This
   * ensures that a member that missed the view will eventually see it and act on it.
   */
  class ViewBroadcaster extends TimerTask {

    @Override
    public void run() {
      if (!isCoordinator || isStopping) {
        cancel();
      } else {
        sendCurrentView();
      }
    }

    void sendCurrentView() {
      NetView v = currentView;
      if (v != null) {
        InstallViewMessage msg = new InstallViewMessage(v,
            services.getAuthenticator().getCredentials(localAddress), false);
        Collection<InternalDistributedMember> recips =
            new ArrayList<>(v.size() + v.getCrashedMembers().size());
        recips.addAll(v.getMembers());
        recips.remove(localAddress);
        recips.addAll(v.getCrashedMembers());
        msg.setRecipients(recips);
        // use sendUnreliably since we are sending to crashed members &
        // don't want any retransmission tasks set up for them
        services.getMessenger().sendUnreliably(msg);
      }
    }
  }

  class ViewCreator extends Thread {
    volatile boolean shutdown = false;
    volatile boolean waiting = false;
    volatile boolean testFlagForRemovalRequest = false;
    // count of number of views abandoned due to conflicts
    volatile int abandonedViews = 0;
    private boolean markViewCreatorForShutdown = false; // see GEODE-870


    /**
     * initial view to install. guarded by synch on ViewCreator
     */
    NetView initialView;
    /**
     * initial joining members. guarded by synch on ViewCreator
     */
    List<InternalDistributedMember> initialJoins = Collections.emptyList();
    /**
     * initial leaving members guarded by synch on ViewCreator
     */
    Set<InternalDistributedMember> initialLeaving;
    /**
     * initial crashed members. guarded by synch on ViewCreator
     */
    Set<InternalDistributedMember> initialRemovals;

    ViewCreator(String name, ThreadGroup tg) {
      super(tg, name);
    }

    void shutdown() {
      setShutdownFlag();
      synchronized (viewRequests) {
        viewRequests.notifyAll();
        interrupt();
      }
    }

    boolean isShutdown() {
      return shutdown;
    }

    boolean isWaiting() {
      return waiting;
    }

    int getAbandonedViewCount() {
      return abandonedViews;
    }

    /**
     * All views should be sent by the ViewCreator thread, so if this member becomes coordinator it
     * may have an initial view to transmit that announces the removal of the former coordinator to
     *
     * @param newView
     * @param leaving - members leaving in this view
     * @param removals - members crashed in this view
     */
    synchronized void setInitialView(NetView newView, List<InternalDistributedMember> newMembers,
        Set<InternalDistributedMember> leaving, Set<InternalDistributedMember> removals) {
      this.initialView = newView;
      this.initialJoins = newMembers;
      this.initialLeaving = leaving;
      this.initialRemovals = removals;
    }

    private void sendInitialView() {
      boolean retry;
      do {
        retry = false;
        try {
          if (initialView == null) {
            return;
          }
          NetView v = preparedView;
          if (v != null) {
            processPreparedView(v);
          }
          try {
            NetView iView;
            List<InternalDistributedMember> iJoins;
            Set<InternalDistributedMember> iLeaves;
            Set<InternalDistributedMember> iRemoves;
            synchronized (this) {
              iView = initialView;
              iJoins = initialJoins;
              iLeaves = initialLeaving;
              iRemoves = initialRemovals;
            }
            if (iView != null) {
              prepareAndSendView(iView, iJoins, iLeaves, iRemoves);
            }
          } finally {
            setInitialView(null, null, null, null);
          }
        } catch (ViewAbandonedException e) {
          // another view creator is active - sleep a bit to let it finish or go away
          retry = true;
          try {
            sleep(services.getConfig().getMemberTimeout());
          } catch (InterruptedException e2) {
            setShutdownFlag();
            retry = false;
          }
        } catch (InterruptedException e) {
          setShutdownFlag();
        } catch (DistributedSystemDisconnectedException e) {
          setShutdownFlag();
        }
      } while (retry);
    }

    /**
     * marks this ViewCreator as being shut down. It may be some short amount of time before the
     * ViewCreator thread exits.
     */
    private void setShutdownFlag() {
      shutdown = true;
    }

    /**
     * This allows GMSJoinLeave to tell the ViewCreator to shut down after finishing its current
     * task. See GEODE-870.
     */
    private void markViewCreatorForShutdown() {
      this.markViewCreatorForShutdown = true;
    }

    /**
     * During initial view processing a prepared view was discovered. This method will extract its
     * new members and create a new initial view containing them.
     *
     * @param v The prepared view
     */
    private void processPreparedView(NetView v) {
      assert initialView != null;
      if (currentView == null || currentView.getViewId() < v.getViewId()) {
        // we have a prepared view that is newer than the current view
        // form a new View ID
        int viewId = Math.max(initialView.getViewId(), v.getViewId());
        viewId += 1;
        NetView newView = new NetView(initialView, viewId);

        // add the new members from the prepared view to the new view,
        // preserving their failure-detection ports
        List<InternalDistributedMember> newMembers;
        if (currentView != null) {
          newMembers = v.getNewMembers(currentView);
        } else {
          newMembers = v.getMembers();
        }
        for (InternalDistributedMember newMember : newMembers) {
          newView.add(newMember);
          newView.setFailureDetectionPort(newMember, v.getFailureDetectionPort(newMember));
          newView.setPublicKey(newMember, v.getPublicKey(newMember));
        }

        // use the new view as the initial view
        synchronized (this) {
          setInitialView(newView, newMembers, initialLeaving, initialRemovals);
        }
      }
    }

    @Override
    public void run() {
      List<DistributionMessage> requests = null;
      logger.info("View Creator thread is starting");
      sendInitialView();
      long okayToCreateView = System.currentTimeMillis() + requestCollectionInterval;
      try {
        for (;;) {
          synchronized (viewRequests) {
            if (shutdown) {
              return;
            }
            if (viewRequests.isEmpty()) {
              try {
                logger.debug("View Creator is waiting for requests");
                waiting = true;
                viewRequests.wait();
              } catch (InterruptedException e) {
                return;
              } finally {
                waiting = false;
              }
              if (shutdown || Thread.currentThread().isInterrupted()) {
                return;
              }
              if (viewRequests.size() == 1) {
                // start the timer when we have only one request because
                // concurrent startup / shutdown of multiple members is
                // a common occurrence
                okayToCreateView = System.currentTimeMillis() + requestCollectionInterval;
                continue;
              }
            } else {
              if (System.currentTimeMillis() < okayToCreateView) {
                // sleep to let more requests arrive
                try {
                  viewRequests.wait(100);
                  continue;
                } catch (InterruptedException e) {
                  return;
                }
              } else {
                // time to create a new membership view
                if (requests == null) {
                  requests = new ArrayList<DistributionMessage>(viewRequests);
                } else {
                  requests.addAll(viewRequests);
                }
                viewRequests.clear();
                okayToCreateView = System.currentTimeMillis() + requestCollectionInterval;
              }
            }
          } // synchronized
          if (requests != null && !requests.isEmpty()) {
            logger.info("View Creator is processing {} requests for the next membership view",
                requests.size());
            try {
              createAndSendView(requests);
              if (shutdown) {
                return;
              }
            } catch (ViewAbandonedException e) {
              synchronized (viewRequests) {
                viewRequests.addAll(requests);
              }
              // pause before reattempting so that another view creator can either finish
              // or fail
              try {
                sleep(services.getConfig().getMemberTimeout());
              } catch (InterruptedException e2) {
                setShutdownFlag();
              }
            } catch (DistributedSystemDisconnectedException e) {
              setShutdownFlag();
            } catch (InterruptedException e) {
              logger.info("View Creator thread interrupted");
              setShutdownFlag();
            }
            requests = null;
          }
        }
      } finally {
        setShutdownFlag();
        informToPendingJoinRequests();
        org.apache.geode.distributed.internal.membership.gms.interfaces.Locator locator =
            services.getLocator();
        if (locator != null) {
          locator.setIsCoordinator(false);
        }
      }
    }

    synchronized boolean informToPendingJoinRequests() {

      if (!shutdown) {
        return false;
      }
      NetView v = currentView;
      if (v.getCoordinator().equals(localAddress)) {
        return false;
      }

      ArrayList<JoinRequestMessage> requests = new ArrayList<>();
      synchronized (viewRequests) {
        if (viewRequests.isEmpty()) {
          return false;
        }
        for (Iterator<DistributionMessage> iterator = viewRequests.iterator(); iterator
            .hasNext();) {
          DistributionMessage msg = iterator.next();
          switch (msg.getDSFID()) {
            case JOIN_REQUEST:
              requests.add((JoinRequestMessage) msg);
              break;
            default:
              break;
          }
        }
      }

      if (requests.isEmpty()) {
        return false;
      }

      for (JoinRequestMessage msg : requests) {
        logger.debug("Sending coordinator to pending join request from {} myid {} coord {}",
            msg.getSender(), localAddress, v.getCoordinator());
        JoinResponseMessage jrm = new JoinResponseMessage(msg.getMemberID(), v, msg.getRequestId());
        services.getMessenger().send(jrm);
      }

      return true;
    }

    /**
     * Create a new membership view and send it to members (including crashed members). Returns
     * false if the view cannot be prepared successfully, true otherwise
     *
     * @throws InterruptedException
     */
    void createAndSendView(List<DistributionMessage> requests)
        throws InterruptedException, ViewAbandonedException {
      List<InternalDistributedMember> joinReqs = new ArrayList<>(10);
      Map<InternalDistributedMember, Integer> joinPorts = new HashMap<>(10);
      Set<InternalDistributedMember> leaveReqs = new HashSet<>(10);
      List<InternalDistributedMember> removalReqs = new ArrayList<>(10);
      List<String> removalReasons = new ArrayList<String>(10);

      NetView oldView = currentView;
      List<InternalDistributedMember> oldMembers;
      if (oldView != null) {
        oldMembers = new ArrayList<>(oldView.getMembers());
      } else {
        oldMembers = Collections.emptyList();
      }
      Set<InternalDistributedMember> oldIDs = new HashSet<>();

      for (DistributionMessage msg : requests) {
        logger.debug("processing request {}", msg);

        InternalDistributedMember mbr;
        switch (msg.getDSFID()) {
          case JOIN_REQUEST:
            JoinRequestMessage jmsg = (JoinRequestMessage) msg;
            mbr = jmsg.getMemberID();
            int port = jmsg.getFailureDetectionPort();
            // see if an old member ID is being reused. If
            // so we'll remove it from the new view
            for (InternalDistributedMember m : oldMembers) {
              if (mbr.compareTo(m, false) == 0) {
                oldIDs.add(m);
                break;
              }
            }
            if (!joinReqs.contains(mbr)) {
              joinReqs.add(mbr);
              joinPorts.put(mbr, port);
            }
            break;
          case LEAVE_REQUEST_MESSAGE:
            mbr = ((LeaveRequestMessage) msg).getMemberID();
            if (oldMembers.contains(mbr) && !leaveReqs.contains(mbr)) {
              leaveReqs.add(mbr);
            }
            break;
          case REMOVE_MEMBER_REQUEST:
            // process these after gathering all leave-requests so that
            // we don't kick out a member that's shutting down
            break;
          default:
            logger.warn("Unknown membership request encountered: {}", msg);
            break;
        }
      }

      for (DistributionMessage msg : requests) {
        switch (msg.getDSFID()) {
          case REMOVE_MEMBER_REQUEST:
            InternalDistributedMember mbr = ((RemoveMemberMessage) msg).getMemberID();
            if (!leaveReqs.contains(mbr)) {
              if (oldMembers.contains(mbr) && !removalReqs.contains(mbr)) {
                removalReqs.add(mbr);
                removalReasons.add(((RemoveMemberMessage) msg).getReason());
              } else {
                sendRemoveMessages(Collections.singletonList(mbr),
                    Collections.singletonList(((RemoveMemberMessage) msg).getReason()),
                    new HashSet<InternalDistributedMember>());
              }
            }
            break;
          default:
            break;
        }
      }

      for (InternalDistributedMember mbr : oldIDs) {
        if (!leaveReqs.contains(mbr) && !removalReqs.contains(mbr)) {
          removalReqs.add(mbr);
          removalReasons.add("Removal of old ID that has been reused");
        }
      }

      if (removalReqs.isEmpty() && leaveReqs.isEmpty() && joinReqs.isEmpty()) {
        return;
      }

      NetView newView;
      synchronized (viewInstallationLock) {
        int viewNumber = 0;
        List<InternalDistributedMember> mbrs;
        if (currentView == null) {
          mbrs = new ArrayList<InternalDistributedMember>();
        } else {
          viewNumber = currentView.getViewId() + 1;
          mbrs = new ArrayList<InternalDistributedMember>(oldMembers);
        }
        mbrs.removeAll(leaveReqs);
        mbrs.removeAll(removalReqs);
        // add joinReqs after removing old members because an ID may
        // be reused in an auto-reconnect and get a new vmViewID
        mbrs.addAll(joinReqs);
        newView = new NetView(localAddress, viewNumber, mbrs, leaveReqs,
            new HashSet<InternalDistributedMember>(removalReqs));
        for (InternalDistributedMember mbr : joinReqs) {
          if (mbrs.contains(mbr)) {
            newView.setFailureDetectionPort(mbr, joinPorts.get(mbr));
          }
        }
        if (currentView != null) {
          newView.setFailureDetectionPorts(currentView);
          newView.setPublicKeys(currentView);
        }
      }

      // if there are no membership changes then abort creation of
      // the new view
      if (joinReqs.isEmpty() && newView.getMembers().equals(currentView.getMembers())) {
        logger.info("membership hasn't changed - aborting new view {}", newView);
        return;
      }

      for (InternalDistributedMember mbr : joinReqs) {
        mbr.setVmViewId(newView.getViewId());
      }

      if (isShutdown()) {
        return;
      }

      // send removal messages before installing the view so we stop
      // getting messages from members that have been kicked out
      sendRemoveMessages(removalReqs, removalReasons, oldIDs);

      prepareAndSendView(newView, joinReqs, leaveReqs, newView.getCrashedMembers());

      return;
    }

    /**
     * This handles the 2-phase installation of the view
     *
     * @throws InterruptedException
     */
    void prepareAndSendView(NetView newView, List<InternalDistributedMember> joinReqs,
        Set<InternalDistributedMember> leaveReqs, Set<InternalDistributedMember> removalReqs)
        throws InterruptedException, ViewAbandonedException {
      boolean prepared;
      do {
        if (this.shutdown || Thread.currentThread().isInterrupted()) {
          return;
        }

        if (quorumRequired && isNetworkPartition(newView, true)) {
          sendNetworkPartitionMessage(newView);
          Thread.sleep(BROADCAST_MESSAGE_SLEEP_TIME);

          Set<InternalDistributedMember> crashes = newView.getActualCrashedMembers(currentView);
          forceDisconnect(LocalizedStrings.Network_partition_detected
              .toLocalizedString(crashes.size(), crashes));
          setShutdownFlag();
          return;
        }

        prepared = prepareView(newView, joinReqs);
        logger.debug("view preparation phase completed.  prepared={}", prepared);

        NetView conflictingView = prepareProcessor.getConflictingView();
        if (conflictingView == null) {
          conflictingView = GMSJoinLeave.this.preparedView;
        }

        if (prepared) {
          break;
        }

        Set<InternalDistributedMember> unresponsive = prepareProcessor.getUnresponsiveMembers();
        unresponsive.removeAll(removalReqs);
        unresponsive.removeAll(leaveReqs);
        if (!unresponsive.isEmpty()) {
          removeHealthyMembers(unresponsive);
          synchronized (viewRequests) {
            // now lets get copy of it in viewRequests sync, as other thread might be accessing it
            unresponsive = new HashSet<>(unresponsive);
          }
        }

        logger.debug("unresponsive members that could not be reached: {}", unresponsive);
        List<InternalDistributedMember> failures =
            new ArrayList<>(currentView.getCrashedMembers().size() + unresponsive.size());

        boolean conflictingViewNotFromMe =
            conflictingView != null && !conflictingView.getCreator().equals(localAddress)
                && conflictingView.getViewId() > newView.getViewId();
        if (conflictingViewNotFromMe) {
          boolean conflictingViewIsMostRecent = (lastConflictingView == null
              || conflictingView.getViewId() > lastConflictingView.getViewId());
          if (conflictingViewIsMostRecent) {
            lastConflictingView = conflictingView;
            // if I am not a locator and the conflicting view is from a locator I should
            // let it take control and stop sending membership views
            if (localAddress.getVmKind() != ClusterDistributionManager.LOCATOR_DM_TYPE
                && conflictingView.getCreator()
                    .getVmKind() == ClusterDistributionManager.LOCATOR_DM_TYPE) {
              logger.info("View preparation interrupted - a locator is taking over as "
                  + "membership coordinator in this view: {}", conflictingView);
              abandonedViews++;
              throw new ViewAbandonedException();
            }
            logger.info("adding these crashed members from a conflicting view to the crash-set "
                + "for the next view: {}\nconflicting view: {}", unresponsive, conflictingView);
            failures.addAll(conflictingView.getCrashedMembers());
            // this member may have been kicked out of the conflicting view
            if (failures.contains(localAddress)) {
              forceDisconnect("I am no longer a member of the distributed system");
              setShutdownFlag();
              return;
            }
            List<InternalDistributedMember> newMembers = conflictingView.getNewMembers();
            if (!newMembers.isEmpty()) {
              logger.info("adding these new members from a conflicting view to the new view: {}",
                  newMembers);
              for (InternalDistributedMember mbr : newMembers) {
                int port = conflictingView.getFailureDetectionPort(mbr);
                newView.add(mbr);
                newView.setFailureDetectionPort(mbr, port);
                joinReqs.add(mbr);
              }
            }
            // trump the view ID of the conflicting view so mine will be accepted
            if (conflictingView.getViewId() >= newView.getViewId()) {
              newView = new NetView(newView, conflictingView.getViewId() + 1);
            }
          }
        }

        if (!unresponsive.isEmpty()) {
          logger.info("adding these unresponsive members to the crash-set for the next view: {}",
              unresponsive);
          failures.addAll(unresponsive);
        }

        failures.removeAll(removalReqs);
        failures.removeAll(leaveReqs);
        prepared = failures.isEmpty();
        if (!prepared) {
          // abort the current view and try again
          removalReqs.addAll(failures);
          List<InternalDistributedMember> newMembers = new ArrayList<>(newView.getMembers());
          newMembers.removeAll(removalReqs);
          NetView tempView = new NetView(localAddress, newView.getViewId() + 1, newMembers,
              leaveReqs, removalReqs);
          for (InternalDistributedMember mbr : newView.getMembers()) {
            if (tempView.contains(mbr)) {
              tempView.setFailureDetectionPort(mbr, newView.getFailureDetectionPort(mbr));
            }
          }
          newView = tempView;
          int size = failures.size();
          List<String> reasons = new ArrayList<>(size);
          for (int i = 0; i < size; i++) {
            reasons.add(
                "Failed to acknowledge a new membership view and then failed tcp/ip connection attempt");
          }
          sendRemoveMessages(failures, reasons, new HashSet<InternalDistributedMember>());
        }

        // if there is no conflicting view then we can count
        // the current state as being prepared. All members
        // who are going to ack have already done so or passed
        // a liveness test
        if (conflictingView == null) {
          prepared = true;
        }

      } while (!prepared);

      lastConflictingView = null;

      sendView(newView, joinReqs);

      // we also send a join response so that information like the multicast message digest
      // can be transmitted to the new members w/o including it in the view message

      if (markViewCreatorForShutdown && getViewCreator() != null) {
        setShutdownFlag();
      }

      // after sending a final view we need to stop this thread if
      // the GMS is shutting down
      if (isStopping()) {
        setShutdownFlag();
      }
    }

    /**
     * performs health checks on the collection of members, removing any that are found to be
     * healthy
     *
     * @param suspects
     */
    private void removeHealthyMembers(final Set<InternalDistributedMember> suspects)
        throws InterruptedException {
      List<Callable<InternalDistributedMember>> checkers =
          new ArrayList<Callable<InternalDistributedMember>>(suspects.size());

      Set<InternalDistributedMember> newRemovals = new HashSet<>();
      Set<InternalDistributedMember> newLeaves = new HashSet<>();

      filterMembers(suspects, newRemovals, REMOVE_MEMBER_REQUEST);
      filterMembers(suspects, newLeaves, LEAVE_REQUEST_MESSAGE);
      newRemovals.removeAll(newLeaves); // if we received a Leave req the member is "healthy"

      suspects.removeAll(newLeaves);

      for (InternalDistributedMember mbr : suspects) {
        if (newRemovals.contains(mbr) || newLeaves.contains(mbr)) {
          continue; // no need to check this member - it's already been checked or is leaving
        }
        checkers.add(new Callable<InternalDistributedMember>() {
          @Override
          public InternalDistributedMember call() throws Exception {
            boolean available = GMSJoinLeave.this.checkIfAvailable(mbr);

            synchronized (viewRequests) {
              if (available) {
                suspects.remove(mbr);
              }
              viewRequests.notifyAll();
            }
            return mbr;
          }

          @Override
          public String toString() {
            return mbr.toString();
          }
        });
      }

      if (checkers.isEmpty()) {
        logger.debug("all unresponsive members are already scheduled to be removed");
        return;
      }

      logger.debug("checking availability of these members: {}", checkers);
      ExecutorService svc = Executors.newFixedThreadPool(suspects.size(), new ThreadFactory() {
        AtomicInteger i = new AtomicInteger();

        @Override
        public Thread newThread(Runnable r) {
          return new Thread(Services.getThreadGroup(), r,
              "Geode View Creator verification thread " + i.incrementAndGet());
        }
      });

      try {
        long giveUpTime = System.currentTimeMillis() + viewAckTimeout;
        // submit the tasks that will remove dead members from the suspects collection
        submitAll(svc, checkers);

        // now wait for the tasks to do their work
        long waitTime = giveUpTime - System.currentTimeMillis();
        synchronized (viewRequests) {
          while (waitTime > 0) {
            logger.debug("removeHealthyMembers: mbrs" + suspects.size());

            filterMembers(suspects, newRemovals, REMOVE_MEMBER_REQUEST);
            filterMembers(suspects, newLeaves, LEAVE_REQUEST_MESSAGE);
            newRemovals.removeAll(newLeaves);

            suspects.removeAll(newLeaves);

            if (suspects.isEmpty() || newRemovals.containsAll(suspects)) {
              break;
            }

            viewRequests.wait(waitTime);
            waitTime = giveUpTime - System.currentTimeMillis();
          }
        }
      } finally {
        svc.shutdownNow();
      }
    }

    /**
     * This gets pending requests and returns the IDs of any that are in the given collection
     *
     * @param mbrs collection of IDs to search for
     * @param matchingMembers collection to store matching IDs in
     * @param requestType leave/remove/join
     */
    protected void filterMembers(Collection<InternalDistributedMember> mbrs,
        Set<InternalDistributedMember> matchingMembers, short requestType) {
      Set<InternalDistributedMember> requests = getPendingRequestIDs(requestType);

      if (!requests.isEmpty()) {
        logger.debug(
            "filterMembers: processing " + requests.size() + " requests for type " + requestType);
        Iterator<InternalDistributedMember> itr = requests.iterator();
        while (itr.hasNext()) {
          InternalDistributedMember memberID = itr.next();
          if (mbrs.contains(memberID)) {
            testFlagForRemovalRequest = true;
            matchingMembers.add(memberID);
          }
        }
      }
    }

    private <T> List<Future<T>> submitAll(ExecutorService executor,
        Collection<? extends Callable<T>> tasks) {
      List<Future<T>> result = new ArrayList<Future<T>>(tasks.size());

      for (Callable<T> task : tasks) {
        result.add(executor.submit(task));
      }

      return result;
    }

    boolean getTestFlagForRemovalRequest() {
      return testFlagForRemovalRequest;
    }

  }


  static class ViewAbandonedException extends Exception {
  }
}<|MERGE_RESOLUTION|>--- conflicted
+++ resolved
@@ -557,18 +557,6 @@
       return;
     }
 
-<<<<<<< HEAD
-    // Remove JoinResponseMessage to fix GEODE-870
-    // if (!this.localAddress.getNetMember().preferredForCoordinator() &&
-    // incomingRequest.getMemberID().getNetMember().preferredForCoordinator()) {
-    // JoinResponseMessage joinResponseMessage = new
-    // JoinResponseMessage(incomingRequest.getMemberID(), currentView, true);
-    // services.getMessenger().send(joinResponseMessage);
-    // return;
-    // }
-
-=======
->>>>>>> 1be57f3d
     recordViewRequest(incomingRequest);
   }
 
